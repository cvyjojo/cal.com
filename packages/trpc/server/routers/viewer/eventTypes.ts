import { MembershipRole, PeriodType, Prisma, SchedulingType } from "@prisma/client";
import { PrismaClientKnownRequestError } from "@prisma/client/runtime";
// REVIEW: From lint error
import _ from "lodash";
import { z } from "zod";

import getAppKeysFromSlug from "@calcom/app-store/_utils/getAppKeysFromSlug";
import type { LocationObject } from "@calcom/app-store/locations";
import { DailyLocationType } from "@calcom/app-store/locations";
import { stripeDataSchema } from "@calcom/app-store/stripepayment/lib/server";
import getApps, { getAppFromLocationValue, getAppFromSlug } from "@calcom/app-store/utils";
import { validateBookingLimitOrder } from "@calcom/lib";
import { CAL_URL } from "@calcom/lib/constants";
import getEventTypeById from "@calcom/lib/getEventTypeById";
import updateChildrenEventTypes, { allManagedEventTypeProps } from "@calcom/lib/handleChildrenEventTypes";
import { baseEventTypeSelect, baseUserSelect } from "@calcom/prisma";
import { _DestinationCalendarModel, _EventTypeModel } from "@calcom/prisma/zod";
import type { CustomInputSchema } from "@calcom/prisma/zod-utils";
import { eventTypeLocations as eventTypeLocationsSchema } from "@calcom/prisma/zod-utils";
import {
  customInputSchema,
  EventTypeMetaDataSchema,
  userMetadata as userMetadataSchema,
} from "@calcom/prisma/zod-utils";
import { createEventTypeInput } from "@calcom/prisma/zod/custom/eventtype";

import { TRPCError } from "@trpc/server";

import { authedProcedure, router } from "../../trpc";
import { viewerRouter } from "../viewer";

function isPeriodType(keyInput: string): keyInput is PeriodType {
  return Object.keys(PeriodType).includes(keyInput);
}

function handlePeriodType(periodType: string | undefined): PeriodType | undefined {
  if (typeof periodType !== "string") return undefined;
  const passedPeriodType = periodType.toUpperCase();
  if (!isPeriodType(passedPeriodType)) return undefined;
  return PeriodType[passedPeriodType];
}

function handleCustomInputs(customInputs: CustomInputSchema[], eventTypeId: number) {
  const cInputsIdsToDeleteOrUpdated = customInputs.filter((input) => !input.hasToBeCreated);
  const cInputsIdsToDelete = cInputsIdsToDeleteOrUpdated.map((e) => e.id);
  const cInputsToCreate = customInputs
    .filter((input) => input.hasToBeCreated)
    .map((input) => ({
      type: input.type,
      label: input.label,
      required: input.required,
      placeholder: input.placeholder,
      options: input.options || undefined,
    }));
  const cInputsToUpdate = cInputsIdsToDeleteOrUpdated.map((input) => ({
    data: {
      type: input.type,
      label: input.label,
      required: input.required,
      placeholder: input.placeholder,
      options: input.options || undefined,
    },
    where: {
      id: input.id,
    },
  }));

  return {
    deleteMany: {
      eventTypeId,
      NOT: {
        id: { in: cInputsIdsToDelete },
      },
    },
    createMany: {
      data: cInputsToCreate,
    },
    update: cInputsToUpdate,
  };
}

const EventTypeUpdateInput = _EventTypeModel
  /** Optional fields */
  .extend({
    customInputs: z.array(customInputSchema).optional(),
    destinationCalendar: _DestinationCalendarModel.pick({
      integration: true,
      externalId: true,
    }),
    users: z.array(z.number()).optional(),
    hosts: z
      .array(
        z.object({
          userId: z.number(),
          isFixed: z.boolean().optional(),
        })
      )
      .optional(),
    schedule: z.number().nullable().optional(),
    hashedLink: z.string(),
  })
  .partial()
  .extend({
    metadata: EventTypeMetaDataSchema.optional(),
  })
  .merge(
    _EventTypeModel
      /** Required fields */
      .pick({
        id: true,
      })
  );

const EventTypeDuplicateInput = z.object({
  id: z.number(),
  slug: z.string(),
  title: z.string(),
  description: z.string(),
  length: z.number(),
});

const eventOwnerProcedure = authedProcedure
  .input(
    z.object({
      id: z.number(),
      users: z.array(z.number()).optional().default([]),
    })
  )
  .use(async ({ ctx, input, next }) => {
    // Prevent non-owners to update/delete a team event
    const event = await ctx.prisma.eventType.findUnique({
      where: { id: input.id },
      include: {
        users: true,
        team: {
          select: {
            members: {
              select: {
                userId: true,
                role: true,
              },
            },
          },
        },
      },
    });

    if (!event) {
      throw new TRPCError({ code: "NOT_FOUND" });
    }

    const isAuthorized = (function () {
      if (event.team) {
        return event.team.members
          .filter((member) => member.role === MembershipRole.OWNER || member.role === MembershipRole.ADMIN)
          .map((member) => member.userId)
          .includes(ctx.user.id);
      }
      return event.userId === ctx.user.id || event.users.find((user) => user.id === ctx.user.id);
    })();

    if (!isAuthorized) {
      console.warn(`User ${ctx.user.id} attempted to an access an event ${event.id} they do not own.`);
      throw new TRPCError({ code: "UNAUTHORIZED" });
    }

    const isAllowed = (function () {
      if (event.team) {
        const allTeamMembers = event.team.members.map((member) => member.userId);
        return input.users.every((userId: number) => allTeamMembers.includes(userId));
      }
      return input.users.every((userId: number) => userId === ctx.user.id);
    })();

    if (!isAllowed) {
      console.warn(
        `User ${ctx.user.id} attempted to an create an event for users ${input.users.join(", ")}.`
      );
      throw new TRPCError({ code: "FORBIDDEN" });
    }

    return next();
  });

export const eventTypesRouter = router({
  // REVIEW: What should we name this procedure?
  getByViewer: authedProcedure.query(async ({ ctx }) => {
    const { prisma } = ctx;
    const eventTypeSelect = Prisma.validator<Prisma.EventTypeSelect>()({
      // Position is required by lodash to sort on it. Don't remove it, TS won't complain but it would silently break reordering
      position: true,
      hashedLink: true,
      locations: true,
      destinationCalendar: true,
      team: {
        select: {
          id: true,
          name: true,
          slug: true,
          // logo: true, // Skipping to avoid 4mb limit
          bio: true,
          hideBranding: true,
        },
      },
      metadata: true,
      users: {
        select: baseUserSelect,
      },
      hosts: {
        select: {
          user: {
            select: baseUserSelect,
          },
        },
      },
      seatsPerTimeSlot: true,
      ...baseEventTypeSelect,
    });

    const user = await prisma.user.findUnique({
      where: {
        id: ctx.user.id,
      },
      select: {
        id: true,
        username: true,
        name: true,
        startTime: true,
        endTime: true,
        bufferTime: true,
        avatar: true,
        teams: {
          where: {
            accepted: true,
          },
          select: {
            role: true,
            team: {
              select: {
                id: true,
                name: true,
                slug: true,
                members: {
                  select: {
                    userId: true,
                  },
                },
                eventTypes: {
                  select: eventTypeSelect,
                  orderBy: [
                    {
                      position: "desc",
                    },
                    {
                      id: "asc",
                    },
                  ],
                },
              },
            },
          },
        },
        eventTypes: {
          where: {
            team: null,
          },
          select: eventTypeSelect,
          orderBy: [
            {
              position: "desc",
            },
            {
              id: "asc",
            },
          ],
        },
      },
    });

    if (!user) {
      throw new TRPCError({ code: "INTERNAL_SERVER_ERROR" });
    }

    const mapEventType = (eventType: (typeof user.eventTypes)[number]) => ({
      ...eventType,
      users: !!eventType.hosts?.length ? eventType.hosts.map((host) => host.user) : eventType.users,
      // @FIXME: cc @hariombalhara This is failing with production data
      // metadata: EventTypeMetaDataSchema.parse(eventType.metadata),
    });

    const userEventTypes = user.eventTypes.map(mapEventType);
    // backwards compatibility, TMP:
    const typesRaw = (
      await prisma.eventType.findMany({
        where: {
          userId: ctx.user.id,
        },
        select: eventTypeSelect,
        orderBy: [
          {
            position: "desc",
          },
          {
            id: "asc",
          },
        ],
      })
    ).map(mapEventType);

    type EventTypeGroup = {
      teamId?: number | null;
      membershipRole?: MembershipRole | null;
      profile: {
        slug: (typeof user)["username"];
        name: (typeof user)["name"];
        image?: string;
      };
      metadata: {
        membershipCount: number;
        readOnly: boolean;
      };
      eventTypes: typeof userEventTypes;
    };

    let eventTypeGroups: EventTypeGroup[] = [];
    const eventTypesHashMap = userEventTypes.concat(typesRaw).reduce((hashMap, newItem) => {
      const oldItem = hashMap[newItem.id];
      hashMap[newItem.id] = { ...oldItem, ...newItem };
      return hashMap;
    }, {} as Record<number, EventTypeGroup["eventTypes"][number]>);
    const mergedEventTypes = Object.values(eventTypesHashMap).map((eventType) => eventType);
    eventTypeGroups.push({
      teamId: null,
      membershipRole: null,
      profile: {
        slug: user.username,
        name: user.name,
        image: user.avatar || undefined,
      },
      eventTypes: _.orderBy(mergedEventTypes, ["position", "id"], ["desc", "asc"]),
      metadata: {
        membershipCount: 1,
        readOnly: false,
      },
    });

    eventTypeGroups = ([] as EventTypeGroup[]).concat(
      eventTypeGroups,
      user.teams.map((membership) => ({
        teamId: membership.team.id,
        membershipRole: membership.role,
        profile: {
          name: membership.team.name,
          image: `${CAL_URL}/team/${membership.team.slug}/avatar.png`,
          slug: membership.team.slug ? "team/" + membership.team.slug : null,
        },
        metadata: {
          membershipCount: membership.team.members.length,
          readOnly: membership.role === MembershipRole.MEMBER,
        },
        eventTypes: membership.team.eventTypes.map(mapEventType),
      }))
    );
    return {
      // don't display event teams without event types,
      eventTypeGroups: eventTypeGroups.filter((groupBy) => !!groupBy.eventTypes?.length),
      // so we can show a dropdown when the user has teams
      profiles: eventTypeGroups.map((group) => ({
        teamId: group.teamId,
        membershipRole: group.membershipRole,
        ...group.profile,
        ...group.metadata,
      })),
    };
  }),
  list: authedProcedure.query(async ({ ctx }) => {
    return await ctx.prisma.eventType.findMany({
      where: {
        userId: ctx.user.id,
        team: null,
      },
      select: {
        id: true,
        title: true,
        description: true,
        length: true,
        schedulingType: true,
        slug: true,
        hidden: true,
        metadata: true,
      },
    });
  }),
  listWithTeam: authedProcedure.query(async ({ ctx }) => {
    return await ctx.prisma.eventType.findMany({
      where: {
        OR: [
          { userId: ctx.user.id },
          {
            team: {
              members: {
                some: {
                  userId: ctx.user.id,
                },
              },
            },
          },
        ],
      },
      select: {
        id: true,
        team: {
          select: {
            id: true,
            name: true,
          },
        },
        title: true,
        slug: true,
      },
    });
  }),
  create: authedProcedure.input(createEventTypeInput).mutation(async ({ ctx, input }) => {
<<<<<<< HEAD
    const { schedulingType, teamId, metadata, ...rest } = input;
=======
    const { schedulingType, teamId, ...rest } = input;

>>>>>>> e627cc51
    const userId = ctx.user.id;
    // Get Users default conferncing app

    const defaultConferencingData = userMetadataSchema.parse(ctx.user.metadata)?.defaultConferencingApp;
    const appKeys = await getAppKeysFromSlug("daily-video");

    let locations: { type: string; link?: string }[] = [];

    // If no locations are passed in and the user has a daily api key then default to daily
    if (
      (typeof rest?.locations === "undefined" || rest.locations?.length === 0) &&
      typeof appKeys.api_key === "string"
    ) {
      locations = [{ type: DailyLocationType }];
    }

    // If its defaulting to daily no point handling compute as its done
    if (defaultConferencingData && defaultConferencingData.appSlug !== "daily-video") {
      const credentials = ctx.user.credentials;
      const foundApp = getApps(credentials).filter((app) => app.slug === defaultConferencingData.appSlug)[0]; // There is only one possible install here so index [0] is the one we are looking for ;
      const locationType = foundApp?.locationOption?.value ?? DailyLocationType; // Default to Daily if no location type is found
      locations = [{ type: locationType, link: defaultConferencingData.appLink }];
    }

    const data: Prisma.EventTypeCreateInput = {
      ...rest,
      owner: teamId ? undefined : { connect: { id: userId } },
      metadata: metadata as Prisma.InputJsonObject,
      // Only connecting the current user for non-managed event type
      users: schedulingType === SchedulingType.MANAGED ? undefined : { connect: { id: userId } },
      locations,
    };

    if (teamId && schedulingType) {
      const hasMembership = await ctx.prisma.membership.findFirst({
        where: {
          userId,
          teamId: teamId,
          accepted: true,
        },
      });

      if (!hasMembership?.role || !["ADMIN", "OWNER"].includes(hasMembership.role)) {
        console.warn(`User ${userId} does not have permission to create this new event type`);
        throw new TRPCError({ code: "UNAUTHORIZED" });
      }

      data.team = {
        connect: {
          id: teamId,
        },
      };
      data.schedulingType = schedulingType;
    }

    try {
      const eventType = await ctx.prisma.eventType.create({ data });
      return { eventType };
    } catch (e) {
      console.log(e);
      if (e instanceof PrismaClientKnownRequestError) {
        if (e.code === "P2002" && Array.isArray(e.meta?.target) && e.meta?.target.includes("slug")) {
          throw new TRPCError({ code: "BAD_REQUEST", message: "URL Slug already exists for given user." });
        }
      }
      throw new TRPCError({ code: "BAD_REQUEST" });
    }
  }),
  get: eventOwnerProcedure
    .input(
      z.object({
        id: z.number(),
      })
    )
    .query(async ({ ctx, input }) => {
      const user = await ctx.prisma.user.findUnique({
        where: {
          id: ctx.user.id,
        },
        select: {
          id: true,
          username: true,
          name: true,
          startTime: true,
          endTime: true,
          bufferTime: true,
          avatar: true,
        },
      });
      if (!user) {
        throw new TRPCError({ code: "INTERNAL_SERVER_ERROR" });
      }

      const res = await getEventTypeById({
        eventTypeId: input.id,
        userId: ctx.user.id,
        prisma: ctx.prisma,
        isTrpcCall: true,
      });

      return res;
    }),
  update: eventOwnerProcedure.input(EventTypeUpdateInput.strict()).mutation(async ({ ctx, input }) => {
    const {
      schedule,
      periodType,
      locations,
      bookingLimits,
      destinationCalendar,
      customInputs,
      recurringEvent,
      users,
      hosts,
      id,
      hashedLink,
      schedulingType,
      // Extract this from the input so it doesn't get saved in the db
      // eslint-disable-next-line
      userId,
      // eslint-disable-next-line
      teamId,
      bookingFields,
      ...rest
    } = input;

    ensureUniqueBookingFields(bookingFields);

    const data: Prisma.EventTypeUpdateInput = {
      ...rest,
      bookingFields,
      metadata: rest.metadata === null ? Prisma.DbNull : rest.metadata,
    };
    data.locations = locations ?? undefined;
    if (periodType) {
      data.periodType = handlePeriodType(periodType);
    }

    if (recurringEvent) {
      data.recurringEvent = {
        dstart: recurringEvent.dtstart as unknown as Prisma.InputJsonObject,
        interval: recurringEvent.interval,
        count: recurringEvent.count,
        freq: recurringEvent.freq,
        until: recurringEvent.until as unknown as Prisma.InputJsonObject,
        tzid: recurringEvent.tzid,
      };
    } else if (recurringEvent === null) {
      data.recurringEvent = Prisma.DbNull;
    }

    if (destinationCalendar) {
      /** We connect or create a destination calendar to the event type instead of the user */
      await viewerRouter.createCaller(ctx).setDestinationCalendar({
        ...destinationCalendar,
        eventTypeId: id,
      });
    }

    if (customInputs) {
      data.customInputs = handleCustomInputs(customInputs, id);
    }

    if (bookingLimits) {
      const isValid = validateBookingLimitOrder(bookingLimits);
      if (!isValid)
        throw new TRPCError({ code: "BAD_REQUEST", message: "Booking limits must be in ascending order." });
      data.bookingLimits = bookingLimits;
    }

    if (schedule) {
      // Check that the schedule belongs to the user
      const userScheduleQuery = await ctx.prisma.schedule.findFirst({
        where: {
          userId: ctx.user.id,
          id: schedule,
        },
      });
      if (userScheduleQuery) {
        data.schedule = {
          connect: {
            id: schedule,
          },
        };
      }
    }
    // allows unsetting a schedule through { schedule: null, ... }
    else if (null === schedule) {
      data.schedule = {
        disconnect: true,
      };
    }

    if (users.length) {
      data.users = {
        set: [],
        connect: users.map((userId: number) => ({ id: userId })),
      };
    }
    if (hosts) {
      data.hosts = {
        deleteMany: {
          eventTypeId: id,
        },
        createMany: {
          // when schedulingType is COLLECTIVE, remove unFixed hosts.
          data: hosts.filter((host) => !(data.schedulingType === SchedulingType.COLLECTIVE && !host.isFixed)),
        },
      };
    }

    if (input?.price || input.metadata?.apps?.stripe?.price) {
      data.price = input.price || input.metadata?.apps?.stripe?.price;
      const paymentCredential = await ctx.prisma.credential.findFirst({
        where: {
          userId: ctx.user.id,
          type: {
            contains: "_payment",
          },
        },
        select: {
          type: true,
          key: true,
        },
      });

      if (paymentCredential?.type === "stripe_payment") {
        const { default_currency } = stripeDataSchema.parse(paymentCredential.key);
        data.currency = default_currency;
      }
    }

    const connectedLink = await ctx.prisma.hashedLink.findFirst({
      where: {
        eventTypeId: input.id,
      },
      select: {
        id: true,
      },
    });

    if (hashedLink) {
      // check if hashed connection existed. If it did, do nothing. If it didn't, add a new connection
      if (!connectedLink) {
        // create a hashed link
        await ctx.prisma.hashedLink.upsert({
          where: {
            eventTypeId: input.id,
          },
          update: {
            link: hashedLink,
          },
          create: {
            link: hashedLink,
            eventType: {
              connect: { id: input.id },
            },
          },
        });
      }
    } else {
      // check if hashed connection exists. If it does, disconnect
      if (connectedLink) {
        await ctx.prisma.hashedLink.delete({
          where: {
            eventTypeId: input.id,
          },
        });
      }
    }
    const [oldEventType, eventType] = await ctx.prisma.$transaction([
      ctx.prisma.eventType.findFirst({
        where: { id },
        select: allManagedEventTypeProps,
      }),
      ctx.prisma.eventType.update({
        where: { id },
        data,
      }),
    ]);

    // Handling updates to managed events
    if (schedulingType === SchedulingType.MANAGED) {
      try {
        await updateChildrenEventTypes({
          eventTypeId: id,
          currentUserId: ctx.user.id,
          oldEventType,
          updatedEventType: eventType,
          prisma: ctx.prisma,
        });
      } catch (e) {
        console.log(e);
      }
    }

    return { eventType };
  }),
  delete: eventOwnerProcedure
    .input(
      z.object({
        id: z.number(),
      })
    )
    .mutation(async ({ ctx, input }) => {
      const { id } = input;

      await ctx.prisma.eventTypeCustomInput.deleteMany({
        where: {
          eventTypeId: id,
        },
      });

      await ctx.prisma.eventType.delete({
        where: {
          id,
        },
      });

      return {
        id,
      };
    }),
  duplicate: eventOwnerProcedure.input(EventTypeDuplicateInput.strict()).mutation(async ({ ctx, input }) => {
    try {
      const {
        id: originalEventTypeId,
        title: newEventTitle,
        slug: newSlug,
        description: newDescription,
        length: newLength,
      } = input;
      const eventType = await ctx.prisma.eventType.findUnique({
        where: {
          id: originalEventTypeId,
        },
        include: {
          customInputs: true,
          schedule: true,
          users: true,
          team: true,
          workflows: true,
          webhooks: true,
        },
      });

      if (!eventType) {
        throw new TRPCError({ code: "NOT_FOUND" });
      }

      // Validate user is owner of event type or in the team
      if (eventType.userId !== ctx.user.id) {
        if (eventType.teamId) {
          const isMember = await ctx.prisma.membership.findFirst({
            where: {
              userId: ctx.user.id,
              teamId: eventType.teamId,
            },
          });
          if (!isMember) {
            throw new TRPCError({ code: "FORBIDDEN" });
          }
        }
      }

      const {
        customInputs,
        users,
        locations,
        team,
        recurringEvent,
        bookingLimits,
        metadata,
        workflows,
        // eslint-disable-next-line @typescript-eslint/no-unused-vars
        id: _id,
        // eslint-disable-next-line @typescript-eslint/no-unused-vars
        webhooks: _webhooks,
        // eslint-disable-next-line @typescript-eslint/no-unused-vars
        schedule: _schedule,
        ...rest
      } = eventType;

      const data: Prisma.EventTypeUncheckedCreateInput = {
        ...rest,
        title: newEventTitle,
        slug: newSlug,
        description: newDescription,
        length: newLength,
        locations: locations ?? undefined,
        teamId: team ? team.id : undefined,
        users: users ? { connect: users.map((user) => ({ id: user.id })) } : undefined,
        recurringEvent: recurringEvent || undefined,
        bookingLimits: bookingLimits ?? undefined,
        metadata: metadata === null ? Prisma.DbNull : metadata,
        bookingFields: eventType.bookingFields === null ? Prisma.DbNull : eventType.bookingFields,
      };

      const newEventType = await ctx.prisma.eventType.create({ data });

      // Create custom inputs
      if (customInputs) {
        const customInputsData = customInputs.map((customInput) => {
          const { id: _, options, ...rest } = customInput;
          return {
            options: options ?? undefined,
            ...rest,
            eventTypeId: newEventType.id,
          };
        });
        await ctx.prisma.eventTypeCustomInput.createMany({
          data: customInputsData,
        });
      }

      if (workflows.length > 0) {
        const relationCreateData = workflows.map((workflow) => {
          return { eventTypeId: newEventType.id, workflowId: workflow.workflowId };
        });

        await ctx.prisma.workflowsOnEventTypes.createMany({
          data: relationCreateData,
        });
      }

      return {
        eventType: newEventType,
      };
    } catch (error) {
      throw new TRPCError({ code: "INTERNAL_SERVER_ERROR" });
    }
  }),
  bulkEventFetch: authedProcedure.query(async ({ ctx }) => {
    const eventTypes = await ctx.prisma.eventType.findMany({
      where: {
        userId: ctx.user.id,
        team: null,
      },
      select: {
        id: true,
        title: true,
        locations: true,
      },
    });

    const eventTypesWithLogo = eventTypes.map((eventType) => {
      const locationParsed = eventTypeLocationsSchema.parse(eventType.locations);
      const app = getAppFromLocationValue(locationParsed[0].type);
      return {
        ...eventType,
        logo: app?.logo,
      };
    });

    return {
      eventTypes: eventTypesWithLogo,
    };
  }),
  bulkUpdateToDefaultLocation: authedProcedure
    .input(
      z.object({
        eventTypeIds: z.array(z.number()),
      })
    )
    .mutation(async ({ ctx, input }) => {
      const { eventTypeIds } = input;
      const defaultApp = userMetadataSchema.parse(ctx.user.metadata)?.defaultConferencingApp;

      if (!defaultApp) {
        throw new TRPCError({
          code: "BAD_REQUEST",
          message: "Default conferencing app not set",
        });
      }

      const foundApp = getAppFromSlug(defaultApp.appSlug);
      const appType = foundApp?.appData?.location?.type;
      if (!appType) {
        throw new TRPCError({
          code: "BAD_REQUEST",
          message: `Default conferencing app '${defaultApp.appSlug}' doesnt exist.`,
        });
      }

      return await ctx.prisma.eventType.updateMany({
        where: {
          id: {
            in: eventTypeIds,
          },
          userId: ctx.user.id,
        },
        data: {
          locations: [{ type: appType, link: defaultApp.appLink }] as LocationObject[],
        },
      });
    }),
});

function ensureUniqueBookingFields(fields: z.infer<typeof EventTypeUpdateInput>["bookingFields"]) {
  if (!fields) {
    return;
  }
  fields.reduce((discoveredFields, field) => {
    if (discoveredFields[field.name]) {
      throw new TRPCError({
        code: "BAD_REQUEST",
        message: `Duplicate booking field name: ${field.name}`,
      });
    }
    discoveredFields[field.name] = true;
    return discoveredFields;
  }, {} as Record<string, true>);
}<|MERGE_RESOLUTION|>--- conflicted
+++ resolved
@@ -421,12 +421,7 @@
     });
   }),
   create: authedProcedure.input(createEventTypeInput).mutation(async ({ ctx, input }) => {
-<<<<<<< HEAD
     const { schedulingType, teamId, metadata, ...rest } = input;
-=======
-    const { schedulingType, teamId, ...rest } = input;
-
->>>>>>> e627cc51
     const userId = ctx.user.id;
     // Get Users default conferncing app
 
