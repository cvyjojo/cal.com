--- conflicted
+++ resolved
@@ -680,18 +680,7 @@
       // flattern users to be unique by id
       const users = teams
         .flatMap((t) => t.members)
-<<<<<<< HEAD
-        .reduce((acc, m) => {
-          if (!acc.find((u) => u.id === m.user.id)) {
-            acc.push(m.user);
-          }
-          return acc;
-        }, [] as Partial<User>[]);
-
-      return users;
-=======
         .reduce((acc, m) => (m.user.id in acc ? acc : { ...acc, [m.user.id]: m.user }), {} as UserMap);
       return Object.values(users);
->>>>>>> 3f9ca45a
     }),
 });