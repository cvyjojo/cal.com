import superjson from "superjson";

import rateLimit from "@calcom/lib/rateLimit";

import { initTRPC, TRPCError } from "@trpc/server";

<<<<<<< HEAD
import type { Context } from "./createContext";
=======
import type { createContext } from "./createContext";
>>>>>>> 295748ad

const t = initTRPC.context<typeof createContext>().create({
  transformer: superjson,
});

const perfMiddleware = t.middleware(async ({ path, type, next }) => {
  performance.mark("Start");
  const result = await next();
  performance.mark("End");
  performance.measure(`[${result.ok ? "OK" : "ERROR"}][$1] ${type} '${path}'`, "Start", "End");
  return result;
});

const isAuthedMiddleware = t.middleware(({ ctx, next }) => {
  if (!ctx.user || !ctx.session) {
    throw new TRPCError({ code: "UNAUTHORIZED" });
  }
  return next({
    ctx: {
      // infers that `user` and `session` are non-nullable to downstream procedures
      session: ctx.session,
      user: ctx.user,
    },
  });
});

const isAdminMiddleware = isAuthedMiddleware.unstable_pipe(({ ctx, next }) => {
  if (ctx.user.role !== "ADMIN") {
    throw new TRPCError({ code: "UNAUTHORIZED" });
  }
  return next({
    ctx: { user: ctx.user },
  });
});

interface IRateLimitOptions {
  intervalInMs: number;
  limit: number;
}
const isRateLimitedByUserIdMiddleware = ({ intervalInMs, limit }: IRateLimitOptions) =>
  t.middleware(({ ctx, next }) => {
    // validate user exists
    if (!ctx.user) {
      throw new TRPCError({ code: "UNAUTHORIZED" });
    }

    const { isRateLimited } = rateLimit({ intervalInMs }).check(limit, ctx.user.id.toString());

    if (isRateLimited) {
      throw new TRPCError({ code: "TOO_MANY_REQUESTS" });
    }

    return next({
      ctx: {
        // infers that `user` and `session` are non-nullable to downstream procedures
        session: ctx.session,
        user: ctx.user,
      },
    });
  });

export const router = t.router;
export const mergeRouters = t.mergeRouters;
export const middleware = t.middleware;
export const publicProcedure = t.procedure.use(perfMiddleware);
export const authedProcedure = t.procedure.use(perfMiddleware).use(isAuthedMiddleware);
export const authedRateLimitedProcedure = ({ intervalInMs, limit }: IRateLimitOptions) =>
  t.procedure
    .use(perfMiddleware)
    .use(isAuthedMiddleware)
    .use(isRateLimitedByUserIdMiddleware({ intervalInMs, limit }));

export const authedAdminProcedure = t.procedure.use(perfMiddleware).use(isAdminMiddleware);<|MERGE_RESOLUTION|>--- conflicted
+++ resolved
@@ -4,11 +4,7 @@
 
 import { initTRPC, TRPCError } from "@trpc/server";
 
-<<<<<<< HEAD
-import type { Context } from "./createContext";
-=======
 import type { createContext } from "./createContext";
->>>>>>> 295748ad
 
 const t = initTRPC.context<typeof createContext>().create({
   transformer: superjson,
