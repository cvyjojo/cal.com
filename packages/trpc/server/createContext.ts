import type { GetServerSidePropsContext } from "next";
import type { Session } from "next-auth";
import { serverSideTranslations } from "next-i18next/serverSideTranslations";

import { getSession } from "@calcom/lib/auth";
import { WEBAPP_URL } from "@calcom/lib/constants";
import { getLocaleFromHeaders } from "@calcom/lib/i18n";
import { defaultAvatarSrc } from "@calcom/lib/profile";
import prisma from "@calcom/prisma";

<<<<<<< HEAD
import type * as trpc from "@trpc/server";
import type { Maybe } from "@trpc/server";
import type * as trpcNext from "@trpc/server/adapters/next";
=======
import type { Maybe } from "@trpc/server";
import type { CreateNextContextOptions } from "@trpc/server/adapters/next";
>>>>>>> 295748ad

type CreateContextOptions = CreateNextContextOptions | GetServerSidePropsContext;

async function getUserFromSession({
  session,
  req,
}: {
  session: Maybe<Session>;
  req: CreateContextOptions["req"];
}) {
  if (!session?.user?.id) {
    return null;
  }

  const user = await prisma.user.findUnique({
    where: {
      id: session.user.id,
    },
    select: {
      id: true,
      username: true,
      name: true,
      email: true,
      bio: true,
      timeZone: true,
      weekStart: true,
      startTime: true,
      endTime: true,
      defaultScheduleId: true,
      bufferTime: true,
      theme: true,
      createdDate: true,
      hideBranding: true,
      avatar: true,
      twoFactorEnabled: true,
      disableImpersonation: true,
      identityProvider: true,
      brandColor: true,
      darkBrandColor: true,
      away: true,
      credentials: {
        select: {
          id: true,
          type: true,
          key: true,
          userId: true,
          appId: true,
          invalid: true,
        },
        orderBy: {
          id: "asc",
        },
      },
      selectedCalendars: {
        select: {
          externalId: true,
          integration: true,
        },
      },
      completedOnboarding: true,
      destinationCalendar: true,
      locale: true,
      timeFormat: true,
      trialEndsAt: true,
      metadata: true,
      role: true,
    },
  });

  // some hacks to make sure `username` and `email` are never inferred as `null`
  if (!user) {
    return null;
  }
  const { email, username } = user;
  if (!email) {
    return null;
  }
  const rawAvatar = user.avatar;
  // This helps to prevent reaching the 4MB payload limit by avoiding base64 and instead passing the avatar url
  user.avatar = rawAvatar ? `${WEBAPP_URL}/${user.username}/avatar.png` : defaultAvatarSrc({ email });

  const locale = user.locale || getLocaleFromHeaders(req);
  return {
    ...user,
    rawAvatar,
    email,
    username,
    locale,
  };
}

type CreateInnerContextOptions = {
  session: Session | null;
  locale: string;
  user: Awaited<ReturnType<typeof getUserFromSession>>;
  i18n: Awaited<ReturnType<typeof serverSideTranslations>>;
} & Partial<CreateContextOptions>;

/**
 * Inner context. Will always be available in your procedures, in contrast to the outer context.
 *
 * Also useful for:
 * - testing, so you don't have to mock Next.js' `req`/`res`
 * - tRPC's `createSSGHelpers` where we don't have `req`/`res`
 *
 * @see https://trpc.io/docs/context#inner-and-outer-context
 */
export async function createContextInner(opts: CreateInnerContextOptions) {
  return {
    prisma,
    ...opts,
  };
}

/**
 * Creates context for an incoming request
 * @link https://trpc.io/docs/context
 */
export const createContext = async ({ req, res }: CreateContextOptions, sessionGetter = getSession) => {
  // for API-response caching see https://trpc.io/docs/caching
  const session = await sessionGetter({ req });

  const user = await getUserFromSession({ session, req });
  const locale = user?.locale ?? getLocaleFromHeaders(req);
  const i18n = await serverSideTranslations(locale, ["common", "vital"]);

  const contextInner = await createContextInner({ session, i18n, locale, user });
  return {
    ...contextInner,
    req,
    res,
  };
};<|MERGE_RESOLUTION|>--- conflicted
+++ resolved
@@ -8,14 +8,8 @@
 import { defaultAvatarSrc } from "@calcom/lib/profile";
 import prisma from "@calcom/prisma";
 
-<<<<<<< HEAD
-import type * as trpc from "@trpc/server";
-import type { Maybe } from "@trpc/server";
-import type * as trpcNext from "@trpc/server/adapters/next";
-=======
 import type { Maybe } from "@trpc/server";
 import type { CreateNextContextOptions } from "@trpc/server/adapters/next";
->>>>>>> 295748ad
 
 type CreateContextOptions = CreateNextContextOptions | GetServerSidePropsContext;
 
