--- conflicted
+++ resolved
@@ -1,9 +1,3 @@
-<<<<<<< HEAD
-import BasePhoneInput from "react-phone-number-input";
-import type { Props } from "react-phone-number-input";
-import "react-phone-number-input/style.css";
-
-=======
 import { isSupportedCountry } from "libphonenumber-js";
 import { useState } from "react";
 import BasePhoneInput from "react-phone-number-input";
@@ -12,7 +6,6 @@
 
 import { trpc } from "@calcom/trpc/react";
 
->>>>>>> 22b189cb
 export type PhoneInputProps = Props<{
   value: string;
   id?: string;
@@ -21,15 +14,10 @@
   className?: string;
   name?: string;
 }>;
-<<<<<<< HEAD
-
-function PhoneInput({ name, className = "", onChange, ...rest }: PhoneInputProps) {
-=======
 
 function PhoneInput({ name, className = "", onChange, ...rest }: PhoneInputProps) {
   const defaultCountry = useDefaultCountry();
 
->>>>>>> 22b189cb
   return (
     <BasePhoneInput
       {...rest}
