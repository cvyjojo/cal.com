--- conflicted
+++ resolved
@@ -1,10 +1,5 @@
 import { useAutoAnimate } from "@formkit/auto-animate/react";
-<<<<<<< HEAD
-import { TFunction } from "next-i18next";
-import { ReactNode } from "react";
-=======
 import type { ReactNode } from "react";
->>>>>>> 7c749299
 
 import { Label } from "..";
 import Switch from "./Switch";
