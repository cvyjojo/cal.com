<<<<<<< HEAD
import { TFunction } from "next-i18next";
import React, { forwardRef, ReactElement, ReactNode, Ref, useCallback, useId, useState } from "react";
import { FieldValues, FormProvider, SubmitHandler, useFormContext, UseFormReturn } from "react-hook-form";
=======
import type { ReactElement, ReactNode, Ref } from "react";
import React, { forwardRef, useCallback, useId, useState } from "react";
import type { FieldValues, SubmitHandler, UseFormReturn } from "react-hook-form";
import { FormProvider, useFormContext } from "react-hook-form";
>>>>>>> 7c749299

import classNames from "@calcom/lib/classNames";
import { getErrorFromUnknown } from "@calcom/lib/errors";
import { useLocale } from "@calcom/lib/hooks/useLocale";

import { Alert, showToast, Skeleton, Tooltip, UnstyledSelect } from "../../..";
import { FiEye, FiEyeOff, FiX } from "../../icon";
import { HintsOrErrors } from "./HintOrErrors";
import { Label } from "./Label";

type InputProps = JSX.IntrinsicElements["input"] & { isFullWidth?: boolean };

export const Input = forwardRef<HTMLInputElement, InputProps>(function Input(
  { isFullWidth = true, ...props },
  ref
) {
  return (
    <input
      {...props}
      ref={ref}
      className={classNames(
        "mb-2 block h-9 rounded-md border border-gray-300 py-2 px-3 text-sm placeholder:text-gray-400 hover:border-gray-400 focus:border-neutral-300 focus:outline-none focus:ring-2 focus:ring-neutral-800 focus:ring-offset-1",
        isFullWidth && "w-full",
        props.className
      )}
    />
  );
});

export function InputLeading(props: JSX.IntrinsicElements["div"]) {
  return (
    <span className="inline-flex flex-shrink-0 items-center rounded-l-sm border border-gray-300 bg-gray-50 px-3 text-gray-500 ltr:border-r-0 rtl:border-l-0 sm:text-sm">
      {props.children}
    </span>
  );
}

type InputFieldProps = {
  label?: ReactNode;
  isLocked?: React.ReactNode;
  hint?: ReactNode;
  hintErrors?: string[];
  addOnLeading?: ReactNode;
  addOnSuffix?: ReactNode;
  inputIsFullWidth?: boolean;
  addOnFilled?: boolean;
  addOnClassname?: string;
  error?: string;
  labelSrOnly?: boolean;
  containerClassName?: string;
  t?: (key: string) => string;
} & React.ComponentProps<typeof Input> & {
    labelProps?: React.ComponentProps<typeof Label>;
    labelClassName?: string;
  };

type AddonProps = {
  children: React.ReactNode;
  isFilled?: boolean;
  className?: string;
  error?: boolean;
};

const Addon = ({ isFilled, children, className, error }: AddonProps) => (
  <div
    className={classNames(
      "addon-wrapper h-9 border border-gray-300 px-3",
      isFilled && "bg-gray-100",
      className
    )}>
    <div className={classNames("flex h-full flex-col justify-center text-sm", error && "text-red-900")}>
      <span className="whitespace-nowrap py-2.5">{children}</span>
    </div>
  </div>
);

export const InputField = forwardRef<HTMLInputElement, InputFieldProps>(function InputField(props, ref) {
  const id = useId();
  const { t: _t, isLocaleReady, i18n } = useLocale();
  const t = props.t || _t;
  const name = props.name || "";
  const {
    label = t(name),
    labelProps,
    labelClassName,
    disabled,
    isLocked,
    placeholder = isLocaleReady && i18n.exists(name + "_placeholder") ? t(name + "_placeholder") : "",
    className,
    addOnLeading,
    addOnSuffix,
    addOnFilled = true,
    addOnClassname,
    inputIsFullWidth,
    hint,
    type,
    hintErrors,
    labelSrOnly,
    containerClassName,
    readOnly,
    // eslint-disable-next-line @typescript-eslint/no-unused-vars
    t: __t,
    ...passThrough
  } = props;

  const [inputValue, setInputValue] = useState<string>("");

  return (
    <div className={classNames(containerClassName)}>
      {!!name && (
        <Skeleton
          as={Label}
          htmlFor={id}
          loadingClassName="w-16"
          {...labelProps}
          className={classNames(labelClassName, labelSrOnly && "sr-only", props.error && "text-red-900")}>
          <>
            {label}
            {isLocked}
          </>
        </Skeleton>
      )}
      {addOnLeading || addOnSuffix ? (
        <div className="group relative mb-1 flex items-center rounded-md focus-within:outline-none focus-within:ring-2 focus-within:ring-neutral-800 focus-within:ring-offset-1">
          {addOnLeading && (
            <Addon
              isFilled={addOnFilled}
              className={classNames(
                "ltr:rounded-l-md ltr:border-r-0 rtl:rounded-r-md rtl:border-l-0",
                addOnClassname
              )}>
              {addOnLeading}
            </Addon>
          )}
          <Input
            id={id}
            type={type}
            placeholder={placeholder}
            isFullWidth={inputIsFullWidth}
            className={classNames(
              className,
              addOnLeading && "ltr:rounded-l-none rtl:rounded-r-none",
              addOnSuffix && "ltr:rounded-r-none rtl:rounded-l-none",
              type === "search" && "pr-8",
              "!my-0 !ring-0"
            )}
            {...passThrough}
            {...(type == "search" && {
              onChange: (e) => {
                setInputValue(e.target.value);
                props.onChange && props.onChange(e);
              },
              value: inputValue,
            })}
            readOnly={readOnly || disabled}
            ref={ref}
          />
          {addOnSuffix && (
            <Addon
              isFilled={addOnFilled}
              className={classNames(
                "ltr:rounded-r-md ltr:border-l-0 rtl:rounded-l-md rtl:border-r-0",
                addOnClassname
              )}>
              {addOnSuffix}
            </Addon>
          )}
          {type === "search" && inputValue?.toString().length > 0 && (
            <FiX
              className="absolute top-2.5 h-4 w-4 cursor-pointer text-gray-500 ltr:right-2 rtl:left-2"
              onClick={(e) => {
                setInputValue("");
                props.onChange && props.onChange(e as unknown as React.ChangeEvent<HTMLInputElement>);
              }}
            />
          )}
        </div>
      ) : (
        <Input
          id={id}
          type={type}
          placeholder={placeholder}
          className={className}
          {...passThrough}
          ref={ref}
          isFullWidth={inputIsFullWidth}
        />
      )}
      <HintsOrErrors hintErrors={hintErrors} fieldName={name} t={t} />
      {hint && <div className="text-gray mt-2 flex items-center text-sm text-gray-700">{hint}</div>}
    </div>
  );
});

export const TextField = forwardRef<HTMLInputElement, InputFieldProps>(function TextField(props, ref) {
  return <InputField ref={ref} {...props} />;
});

export const PasswordField = forwardRef<HTMLInputElement, InputFieldProps>(function PasswordField(
  props,
  ref
) {
  const { t } = useLocale();
  const [isPasswordVisible, setIsPasswordVisible] = useState(false);
  const toggleIsPasswordVisible = useCallback(
    () => setIsPasswordVisible(!isPasswordVisible),
    [isPasswordVisible, setIsPasswordVisible]
  );
  const textLabel = isPasswordVisible ? t("hide_password") : t("show_password");

  return (
    <div className="relative [&_.group:hover_.addon-wrapper]:border-gray-400 [&_.group:focus-within_.addon-wrapper]:border-neutral-300">
      <InputField
        type={isPasswordVisible ? "text" : "password"}
        placeholder={props.placeholder || "•••••••••••••"}
        ref={ref}
        {...props}
        className={classNames("mb-0 ltr:border-r-0 ltr:pr-10 rtl:border-l-0 rtl:pl-10", props.className)}
        addOnFilled={false}
        addOnSuffix={
          <Tooltip content={textLabel}>
            <button
              className="absolute bottom-0 h-9 text-gray-900 ltr:right-3 rtl:left-3"
              type="button"
              onClick={() => toggleIsPasswordVisible()}>
              {isPasswordVisible ? (
                <FiEyeOff className="h-4 stroke-[2.5px]" />
              ) : (
                <FiEye className="h-4 stroke-[2.5px]" />
              )}
              <span className="sr-only">{textLabel}</span>
            </button>
          </Tooltip>
        }
      />
    </div>
  );
});

export const EmailInput = forwardRef<HTMLInputElement, InputFieldProps>(function EmailInput(props, ref) {
  return (
    <Input
      ref={ref}
      type="email"
      autoCapitalize="none"
      autoComplete="email"
      autoCorrect="off"
      inputMode="email"
      {...props}
    />
  );
});

export const EmailField = forwardRef<HTMLInputElement, InputFieldProps>(function EmailField(props, ref) {
  return (
    <InputField
      ref={ref}
      type="email"
      autoCapitalize="none"
      autoComplete="email"
      autoCorrect="off"
      inputMode="email"
      {...props}
    />
  );
});

type TextAreaProps = JSX.IntrinsicElements["textarea"];

export const TextArea = forwardRef<HTMLTextAreaElement, TextAreaProps>(function TextAreaInput(props, ref) {
  return (
    <textarea
      ref={ref}
      {...props}
      className={classNames(
        "block w-full rounded-md border border-gray-300 py-2 px-3 text-sm hover:border-gray-400 focus:border-neutral-300 focus:outline-none focus:ring-2 focus:ring-neutral-800 focus:ring-offset-1",
        props.className
      )}
    />
  );
});

type TextAreaFieldProps = {
  label?: ReactNode;
  t?: (key: string) => string;
} & React.ComponentProps<typeof TextArea> & {
    name: string;
    labelProps?: React.ComponentProps<typeof Label>;
  };

export const TextAreaField = forwardRef<HTMLTextAreaElement, TextAreaFieldProps>(function TextField(
  props,
  ref
) {
  const id = useId();
  const { t: _t } = useLocale();
  const t = props.t || _t;
  const methods = useFormContext();
  const {
    label = t(props.name as string),
    labelProps,
    /** Prevents displaying untranslated placeholder keys */
    placeholder = t(props.name + "_placeholder") !== props.name + "_placeholder"
      ? t(props.name + "_placeholder")
      : "",
    ...passThrough
  } = props;
  return (
    <div>
      {!!props.name && (
        <Label htmlFor={id} {...labelProps}>
          {label}
        </Label>
      )}
      <TextArea ref={ref} placeholder={placeholder} {...passThrough} />
      {methods?.formState?.errors[props.name]?.message && (
        <Alert
          className="mt-1"
          severity="error"
          message={<>{methods.formState.errors[props.name]?.message}</>}
        />
      )}
    </div>
  );
});

type FormProps<T extends object> = { form: UseFormReturn<T>; handleSubmit: SubmitHandler<T> } & Omit<
  JSX.IntrinsicElements["form"],
  "onSubmit"
>;

const PlainForm = <T extends FieldValues>(props: FormProps<T>, ref: Ref<HTMLFormElement>) => {
  const { form, handleSubmit, ...passThrough } = props;

  return (
    <FormProvider {...form}>
      <form
        ref={ref}
        onSubmit={(event) => {
          event.preventDefault();
          event.stopPropagation();
          form
            .handleSubmit(handleSubmit)(event)
            .catch((err) => {
              showToast(`${getErrorFromUnknown(err).message}`, "error");
            });
        }}
        {...passThrough}>
        {props.children}
      </form>
    </FormProvider>
  );
};

export const Form = forwardRef(PlainForm) as <T extends FieldValues>(
  p: FormProps<T> & { ref?: Ref<HTMLFormElement> }
) => ReactElement;

export function FieldsetLegend(props: JSX.IntrinsicElements["legend"]) {
  return (
    <legend {...props} className={classNames("text-sm font-medium text-gray-700", props.className)}>
      {props.children}
    </legend>
  );
}

export function InputGroupBox(props: JSX.IntrinsicElements["div"]) {
  return (
    <div
      {...props}
      className={classNames("space-y-2 rounded-sm border border-gray-300 bg-white p-2", props.className)}>
      {props.children}
    </div>
  );
}

export const InputFieldWithSelect = forwardRef<
  HTMLInputElement,
  InputFieldProps & { selectProps: typeof UnstyledSelect }
>(function EmailField(props, ref) {
  return (
    <InputField
      ref={ref}
      {...props}
      inputIsFullWidth={false}
      addOnClassname="!px-0"
      addOnSuffix={<UnstyledSelect {...props.selectProps} />}
    />
  );
});<|MERGE_RESOLUTION|>--- conflicted
+++ resolved
@@ -1,13 +1,7 @@
-<<<<<<< HEAD
-import { TFunction } from "next-i18next";
-import React, { forwardRef, ReactElement, ReactNode, Ref, useCallback, useId, useState } from "react";
-import { FieldValues, FormProvider, SubmitHandler, useFormContext, UseFormReturn } from "react-hook-form";
-=======
 import type { ReactElement, ReactNode, Ref } from "react";
 import React, { forwardRef, useCallback, useId, useState } from "react";
 import type { FieldValues, SubmitHandler, UseFormReturn } from "react-hook-form";
 import { FormProvider, useFormContext } from "react-hook-form";
->>>>>>> 7c749299
 
 import classNames from "@calcom/lib/classNames";
 import { getErrorFromUnknown } from "@calcom/lib/errors";
