import * as DialogPrimitive from "@radix-ui/react-dialog";
import { useRouter } from "next/router";
import type { ReactNode } from "react";
import React, { useState } from "react";

import classNames from "@calcom/lib/classNames";
import { useLocale } from "@calcom/lib/hooks/useLocale";
import type { SVGComponent } from "@calcom/types/SVGComponent";

import type { ButtonProps } from "../../components/button";
import { Button } from "../../components/button";

export type DialogProps = React.ComponentProps<(typeof DialogPrimitive)["Root"]> & {
  name?: string;
  clearQueryParamsOnClose?: string[];
};
export function Dialog(props: DialogProps) {
  const router = useRouter();
  const { children, name, ...dialogProps } = props;
  // only used if name is set
  const [open, setOpen] = useState(!!dialogProps.open);

  if (name) {
    const clearQueryParamsOnClose = ["dialog", ...(props.clearQueryParamsOnClose || [])];
    dialogProps.onOpenChange = (open) => {
      if (props.onOpenChange) {
        props.onOpenChange(open);
      }
      // toggles "dialog" query param
      if (open) {
        router.query["dialog"] = name;
      } else {
        const query = router.query;
        clearQueryParamsOnClose.forEach((queryParam) => {
          delete query[queryParam];
        });
        router.push(
          {
            pathname: router.pathname,
            query,
          },
          undefined,
          { shallow: true }
        );
      }
      setOpen(open);
    };
    // handles initial state
    if (!open && router.query["dialog"] === name) {
      setOpen(true);
    }
    // allow overriding
    if (!("open" in dialogProps)) {
      dialogProps.open = open;
    }
  }

  return <DialogPrimitive.Root {...dialogProps}>{children}</DialogPrimitive.Root>;
}
type DialogContentProps = React.ComponentProps<(typeof DialogPrimitive)["Content"]> & {
  size?: "xl" | "lg" | "md";
  type?: "creation" | "confirmation";
  title?: string;
  description?: string | JSX.Element | undefined;
  closeText?: string;
  actionDisabled?: boolean;
  Icon?: SVGComponent;
  enableOverflow?: boolean;
};

// enableOverflow:- use this prop whenever content inside DialogContent could overflow and require scrollbar
export const DialogContent = React.forwardRef<HTMLDivElement, DialogContentProps>(
  ({ children, title, Icon, enableOverflow, type = "creation", ...props }, forwardedRef) => {
    return (
      <DialogPrimitive.Portal>
        <DialogPrimitive.Overlay className="fadeIn bg-muted fixed inset-0 z-50 bg-opacity-20 transition-opacity" />
        <DialogPrimitive.Content
          {...props}
          className={classNames(
<<<<<<< HEAD
            "fadeIn bg-default fixed left-1/2 top-1/2 z-50 min-w-[360px] -translate-x-1/2 -translate-y-1/2 rounded text-left shadow-xl focus-visible:outline-none sm:w-full sm:align-middle",
=======
            "fadeIn fixed left-1/2 top-1/2 z-50 min-w-[270px] -translate-x-1/2 -translate-y-1/2 rounded bg-white text-left shadow-xl focus-visible:outline-none sm:w-full sm:align-middle",
>>>>>>> 7fc88491
            props.size == "xl"
              ? "p-8 sm:max-w-[90rem]"
              : props.size == "lg"
              ? "p-8 sm:max-w-[70rem]"
              : props.size == "md"
              ? "p-8 sm:max-w-[48rem]"
              : "p-8 sm:max-w-[35rem]",
            "max-h-[95vh]",
            enableOverflow ? "overflow-auto" : "overflow-visible",
            `${props.className || ""}`
          )}
          ref={forwardedRef}>
          {type === "creation" && (
            <div>
              <DialogHeader title={title} subtitle={props.description} />
              <div className="flex flex-col space-y-6">{children}</div>
            </div>
          )}
          {type === "confirmation" && (
            <div className="flex">
              {Icon && (
                <div className="mr-4 inline-flex h-10 w-10 items-center justify-center rounded-full bg-gray-300">
                  <Icon className="text-emphasis h-4 w-4" />
                </div>
              )}
              <div className="w-full">
                <DialogHeader title={title} subtitle={props.description} />
                <div className="flex flex-col space-y-6">{children}</div>
              </div>
            </div>
          )}
        </DialogPrimitive.Content>
      </DialogPrimitive.Portal>
    );
  }
);

type DialogHeaderProps = {
  title: React.ReactNode;
  subtitle?: React.ReactNode;
};

export function DialogHeader(props: DialogHeaderProps) {
  if (!props.title) return null;

  return (
    <div className="mb-4">
      <h3 className="leading-20 text-semibold font-cal text-emphasis pb-1 text-xl" id="modal-title">
        {props.title}
      </h3>
      {props.subtitle && <div className="text-subtle text-sm">{props.subtitle}</div>}
    </div>
  );
}

export function DialogFooter(props: { children: ReactNode }) {
  return <div className="mt-7 flex justify-end space-x-2 rtl:space-x-reverse ">{props.children}</div>;
}

DialogContent.displayName = "DialogContent";

export const DialogTrigger = DialogPrimitive.Trigger;
// export const DialogClose = DialogPrimitive.Close;

export function DialogClose(
  props: {
    dialogCloseProps?: React.ComponentProps<(typeof DialogPrimitive)["Close"]>;
    children?: ReactNode;
    onClick?: (e: React.MouseEvent<HTMLElement, MouseEvent>) => void;
    disabled?: boolean;
    color?: ButtonProps["color"];
  } & React.ComponentProps<typeof Button>
) {
  const { t } = useLocale();
  return (
    <DialogPrimitive.Close asChild {...props.dialogCloseProps}>
      {/* This will require the i18n string passed in */}
      <Button color={props.color || "minimal"} {...props}>
        {props.children ? props.children : t("Close")}
      </Button>
    </DialogPrimitive.Close>
  );
}<|MERGE_RESOLUTION|>--- conflicted
+++ resolved
@@ -77,11 +77,7 @@
         <DialogPrimitive.Content
           {...props}
           className={classNames(
-<<<<<<< HEAD
-            "fadeIn bg-default fixed left-1/2 top-1/2 z-50 min-w-[360px] -translate-x-1/2 -translate-y-1/2 rounded text-left shadow-xl focus-visible:outline-none sm:w-full sm:align-middle",
-=======
-            "fadeIn fixed left-1/2 top-1/2 z-50 min-w-[270px] -translate-x-1/2 -translate-y-1/2 rounded bg-white text-left shadow-xl focus-visible:outline-none sm:w-full sm:align-middle",
->>>>>>> 7fc88491
+            "fadeIn bg-default fixed left-1/2 top-1/2 z-50 min-w-[270px] -translate-x-1/2 -translate-y-1/2 rounded  text-left shadow-xl focus-visible:outline-none sm:w-full sm:align-middle",
             props.size == "xl"
               ? "p-8 sm:max-w-[90rem]"
               : props.size == "lg"
