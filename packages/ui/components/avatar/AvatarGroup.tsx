import classNames from "@calcom/lib/classNames";

import { Avatar } from "./Avatar";

export type AvatarGroupProps = {
  size: "sm" | "lg";
  items: {
    image: string;
    title?: string;
    alt?: string;
    href?: string;
  }[];
  className?: string;
  accepted?: boolean;
  truncateAfter?: number;
};

export const AvatarGroup = function AvatarGroup(props: AvatarGroupProps) {
  const LENGTH = props.items.length;
  const truncateAfter = props.truncateAfter || 4;
  /**
   * First, filter all the avatars object that have image
   * Then, slice it until before `truncateAfter` index
   */
  const displayedAvatars = props.items.filter((avatar) => avatar.image).slice(0, truncateAfter);
  const numTruncatedAvatars = LENGTH - displayedAvatars.length;

  return (
    <ul className={classNames("flex items-center", props.className)}>
<<<<<<< HEAD
      {avatars.map((item, enumerator) => {
        if (item.image != null) {
          if (LENGTH > truncateAfter && enumerator === truncateAfter - 1) {
            return (
              <li key={enumerator} className="relative -mr-[4px] inline-block ">
                <div className="relative">
                  <div className="h-90 relative min-w-full scale-105 transform border-gray-200 ">
                    <Avatar className="" imageSrc={item.image} alt={item.alt || ""} size={props.size} />
                  </div>
                </div>
                <div
                  className={classNames(
                    "absolute top-1/2 left-1/2 -translate-x-1/2 -translate-y-1/2 text-white",
                    props.size === "sm" ? "text-base" : "text-2xl"
                  )}>
                  <span>+{LENGTH - truncateAfter - 1}</span>
                </div>
              </li>
            );
          }
          // Always display the first Four items items
          return (
            <li key={enumerator} className="-mr-[4px] inline-block">
              <Avatar
                className="border border-white"
                imageSrc={item.image}
                title={item.title}
                alt={item.alt || ""}
                accepted={props.accepted}
                size={props.size}
                href={item.href}
              />
            </li>
          );
        }
      })}
=======
      {displayedAvatars.map((item, idx) => (
        <li key={idx} className="-mr-[4px] inline-block">
          <Avatar
            className="border-gray-200"
            imageSrc={item.image}
            title={item.title}
            alt={item.alt || ""}
            accepted={props.accepted}
            size={props.size}
            href={item.href}
          />
        </li>
      ))}
      {numTruncatedAvatars > 0 && (
        <li
          className={classNames(
            "bg-darkgray-300 relative -mr-[4px] mb-1 inline-flex justify-center overflow-hidden rounded-full",
            props.size === "sm" ? "min-w-6 h-6" : "min-w-16 h-16"
          )}>
          <span
            className={classNames(
              "m-auto px-1 text-center text-white",
              props.size === "sm" ? "text-[12px]" : "text-2xl"
            )}>
            +{numTruncatedAvatars}
          </span>
        </li>
      )}
>>>>>>> d1440bb5
    </ul>
  );
};<|MERGE_RESOLUTION|>--- conflicted
+++ resolved
@@ -27,48 +27,10 @@
 
   return (
     <ul className={classNames("flex items-center", props.className)}>
-<<<<<<< HEAD
-      {avatars.map((item, enumerator) => {
-        if (item.image != null) {
-          if (LENGTH > truncateAfter && enumerator === truncateAfter - 1) {
-            return (
-              <li key={enumerator} className="relative -mr-[4px] inline-block ">
-                <div className="relative">
-                  <div className="h-90 relative min-w-full scale-105 transform border-gray-200 ">
-                    <Avatar className="" imageSrc={item.image} alt={item.alt || ""} size={props.size} />
-                  </div>
-                </div>
-                <div
-                  className={classNames(
-                    "absolute top-1/2 left-1/2 -translate-x-1/2 -translate-y-1/2 text-white",
-                    props.size === "sm" ? "text-base" : "text-2xl"
-                  )}>
-                  <span>+{LENGTH - truncateAfter - 1}</span>
-                </div>
-              </li>
-            );
-          }
-          // Always display the first Four items items
-          return (
-            <li key={enumerator} className="-mr-[4px] inline-block">
-              <Avatar
-                className="border border-white"
-                imageSrc={item.image}
-                title={item.title}
-                alt={item.alt || ""}
-                accepted={props.accepted}
-                size={props.size}
-                href={item.href}
-              />
-            </li>
-          );
-        }
-      })}
-=======
       {displayedAvatars.map((item, idx) => (
         <li key={idx} className="-mr-[4px] inline-block">
           <Avatar
-            className="border-gray-200"
+            className="border border-white"
             imageSrc={item.image}
             title={item.title}
             alt={item.alt || ""}
@@ -93,7 +55,6 @@
           </span>
         </li>
       )}
->>>>>>> d1440bb5
     </ul>
   );
 };