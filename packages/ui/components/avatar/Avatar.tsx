import * as AvatarPrimitive from "@radix-ui/react-avatar";
import * as Tooltip from "@radix-ui/react-tooltip";

import classNames from "@calcom/lib/classNames";
import { defaultAvatarSrc } from "@calcom/lib/defaultAvatarImage";
import { Icon } from "@calcom/ui";

import { Maybe } from "@trpc/server";

export type AvatarProps = {
  className?: string;
  size: "xs" | "sm" | "md" | "mdLg" | "lg";
  imageSrc?: Maybe<string>;
  title?: string;
  alt: string;
  gravatarFallbackMd5?: string;
  fallback?: React.ReactNode;
  accepted?: boolean;
  asChild?: boolean; // Added to ignore the outer span on the fallback component - messes up styling
};

const sizesPropsBySize = {
  xs: "w-4 h-4", // 16px
  sm: "w-6 h-6", // 24px
  md: "w-8 h-8", // 32px
  mdLg: "w-10 h-10", //40px
  lg: "w-16 h-16", // 64px
} as const;

export function Avatar(props: AvatarProps) {
  const { imageSrc, gravatarFallbackMd5, size, alt, title } = props;
  const sizeClassname = sizesPropsBySize[size];
  const rootClass = classNames("rounded-full aspect-square ", sizeClassname);
  const avatar = (
    <AvatarPrimitive.Root
      className={classNames(
        sizeClassname,
<<<<<<< HEAD
        props.className,
        "dark:bg-darkgray-300 relative inline-block aspect-square overflow-hidden rounded-full"
=======
        "dark:bg-darkgray-300 item-center relative inline-flex aspect-square justify-center overflow-hidden rounded-full"
>>>>>>> b25d04da
      )}>
      <>
        <AvatarPrimitive.Image src={imageSrc ?? undefined} alt={alt} className={rootClass} />
        <AvatarPrimitive.Fallback delayMs={600} asChild={props.asChild}>
          <>
            {props.fallback && !gravatarFallbackMd5 && props.fallback}
            {gravatarFallbackMd5 && (
              <img src={defaultAvatarSrc({ md5: gravatarFallbackMd5 })} alt={alt} className={rootClass} />
            )}
          </>
        </AvatarPrimitive.Fallback>
        {props.accepted && (
          <div
            className={classNames(
              "absolute bottom-0 right-0 block rounded-full bg-green-400 text-white ring-2 ring-white",
              size === "lg" ? "h-5 w-5" : "h-2 w-2"
            )}>
            <div className="flex h-full items-center justify-center p-[2px]">
              {size === "lg" && <Icon.FiCheck />}
            </div>
          </div>
        )}
      </>
    </AvatarPrimitive.Root>
  );

  return title ? (
    <Tooltip.Provider>
      <Tooltip.Tooltip delayDuration={300}>
        <Tooltip.TooltipTrigger className="cursor-default">{avatar}</Tooltip.TooltipTrigger>
        <Tooltip.Content className="rounded-sm bg-black p-2 text-sm text-white shadow-sm">
          <Tooltip.Arrow />
          {title}
        </Tooltip.Content>
      </Tooltip.Tooltip>
    </Tooltip.Provider>
  ) : (
    <>{avatar}</>
  );
}<|MERGE_RESOLUTION|>--- conflicted
+++ resolved
@@ -35,12 +35,8 @@
     <AvatarPrimitive.Root
       className={classNames(
         sizeClassname,
-<<<<<<< HEAD
         props.className,
-        "dark:bg-darkgray-300 relative inline-block aspect-square overflow-hidden rounded-full"
-=======
         "dark:bg-darkgray-300 item-center relative inline-flex aspect-square justify-center overflow-hidden rounded-full"
->>>>>>> b25d04da
       )}>
       <>
         <AvatarPrimitive.Image src={imageSrc ?? undefined} alt={alt} className={rootClass} />
