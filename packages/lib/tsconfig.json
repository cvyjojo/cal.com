{
  "extends": "@calcom/tsconfig/base.json",
  "compilerOptions": {
    "target": "es5",
<<<<<<< HEAD
    "jsx": "react",
=======
    "jsx": "preserve",
>>>>>>> 1c8f9cb3
    "resolveJsonModule": true
  },
  "include": [".", "../types/next-auth.d.ts"],
  "exclude": ["dist", "build", "node_modules"]
}<|MERGE_RESOLUTION|>--- conflicted
+++ resolved
@@ -2,11 +2,7 @@
   "extends": "@calcom/tsconfig/base.json",
   "compilerOptions": {
     "target": "es5",
-<<<<<<< HEAD
-    "jsx": "react",
-=======
     "jsx": "preserve",
->>>>>>> 1c8f9cb3
     "resolveJsonModule": true
   },
   "include": [".", "../types/next-auth.d.ts"],
