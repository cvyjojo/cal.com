import { useMutation } from "@tanstack/react-query";

import type { IntegrationOAuthCallbackState } from "@calcom/app-store/types";
import { WEBAPP_URL } from "@calcom/lib/constants";
import { App } from "@calcom/types/App";

import getInstalledAppPath from "./getInstalledAppPath";

function useAddAppMutation(_type: App["type"] | null, options?: Parameters<typeof useMutation>[2]) {
  const mutation = useMutation<
    unknown,
    Error,
    { type?: App["type"]; variant?: string; slug?: string; isOmniInstall?: boolean } | ""
  >(async (variables) => {
    let type: string | null | undefined;
    let isOmniInstall;
    if (variables === "") {
      type = _type;
    } else {
      isOmniInstall = variables.isOmniInstall;
      type = variables.type;
    }
    const state: IntegrationOAuthCallbackState = {
      returnTo:
        WEBAPP_URL +
        getInstalledAppPath(
          { variant: variables && variables.variant, slug: variables && variables.slug },
          location.search
        ),
    };
    const stateStr = encodeURIComponent(JSON.stringify(state));
    const searchParams = `?state=${stateStr}`;

    const res = await fetch(`/api/integrations/${type}/add` + searchParams);

    if (!res.ok) {
      const errorBody = await res.json();
      throw new Error(errorBody.message || "Something went wrong");
    }

    const json = await res.json();

    if (!isOmniInstall) {
      window.location.href = json.url;
      return;
    }
    // Skip redirection only if it is an OmniInstall and redirect URL isn't of some other origin
    // This allows installation of apps like Stripe to still redirect to their authentication pages.
    // TODO: For Omni installation to authenticate and come back to the page where installation was initiated, some changes need to be done in all apps' add callbacks
<<<<<<< HEAD
    if (isOmniInstall) {
      if (!json.url.startsWith(window.location.origin)) {
        window.location.href = json.url;
      }
    } else {
=======
    if (!json.url.startsWith(window.location.origin)) {
>>>>>>> 4211ec1a
      window.location.href = json.url;
    }
  }, options);

  return mutation;
}

export default useAddAppMutation;<|MERGE_RESOLUTION|>--- conflicted
+++ resolved
@@ -47,15 +47,7 @@
     // Skip redirection only if it is an OmniInstall and redirect URL isn't of some other origin
     // This allows installation of apps like Stripe to still redirect to their authentication pages.
     // TODO: For Omni installation to authenticate and come back to the page where installation was initiated, some changes need to be done in all apps' add callbacks
-<<<<<<< HEAD
-    if (isOmniInstall) {
-      if (!json.url.startsWith(window.location.origin)) {
-        window.location.href = json.url;
-      }
-    } else {
-=======
     if (!json.url.startsWith(window.location.origin)) {
->>>>>>> 4211ec1a
       window.location.href = json.url;
     }
   }, options);
