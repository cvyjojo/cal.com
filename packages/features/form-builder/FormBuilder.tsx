import { useAutoAnimate } from "@formkit/auto-animate/react";
import { ErrorMessage } from "@hookform/error-message";
import { useState } from "react";
import { Controller, useFieldArray, useForm, useFormContext } from "react-hook-form";
import type { z } from "zod";

import { classNames } from "@calcom/lib";
import { useLocale } from "@calcom/lib/hooks/useLocale";
import {
  Label,
  Badge,
  Button,
  Dialog,
  DialogClose,
  DialogContent,
  DialogHeader,
  DialogFooter,
  Form,
  BooleanToggleGroupField,
  SelectField,
  InputField,
  Input,
  showToast,
} from "@calcom/ui";
import { Switch } from "@calcom/ui";
import { FiArrowDown, FiArrowUp, FiX, FiPlus, FiTrash2, FiInfo } from "@calcom/ui/components/icon";

import { Components } from "./Components";
import type { fieldsSchema } from "./FormBuilderFieldsSchema";

type RhfForm = {
  fields: z.infer<typeof fieldsSchema>;
};

type RhfFormFields = RhfForm["fields"];
type RhfFormField = RhfFormFields[number];

/**
 * It works with a react-hook-form only.
 * `formProp` specifies the name of the property in the react-hook-form that has the fields. This is where fields would be updated.
 */
export const FormBuilder = function FormBuilder({
  title,
  description,
  addFieldLabel,
  formProp,
  shouldDisplayLocation,
}: {
  formProp: string;
  title: string;
  description: string;
  addFieldLabel: string;
  shouldDisplayLocation: boolean;
}) {
  const FieldTypesMap: Record<
    string,
    {
      value: RhfForm["fields"][number]["type"];
      label: string;
      needsOptions?: boolean;
      systemOnly?: boolean;
      isTextType?: boolean;
    }
  > = {
    name: {
      label: "Name",
      value: "name",
      isTextType: true,
    },
    email: {
      label: "Email",
      value: "email",
      isTextType: true,
    },
    phone: {
      label: "Phone",
      value: "phone",
      isTextType: true,
    },
    text: {
      label: "Short Text",
      value: "text",
      isTextType: true,
    },
    number: {
      label: "Number",
      value: "number",
      isTextType: true,
    },
    textarea: {
      label: "Long Text",
      value: "textarea",
      isTextType: true,
    },
    select: {
      label: "Select",
      value: "select",
      needsOptions: true,
      isTextType: true,
    },
    multiselect: {
      label: "MultiSelect",
      value: "multiselect",
      needsOptions: true,
      isTextType: false,
    },
    multiemail: {
      label: "Multiple Emails",
      value: "multiemail",
      isTextType: true,
    },
    radioInput: {
      label: "Radio Input",
      value: "radioInput",
      isTextType: false,
      systemOnly: true,
    },
    checkbox: {
      label: "Checkbox Group",
      value: "checkbox",
      needsOptions: true,
      isTextType: false,
    },
    radio: {
      label: "Radio Group",
      value: "radio",
      needsOptions: true,
      isTextType: false,
    },
    boolean: {
      label: "Checkbox",
      value: "boolean",
      isTextType: false,
    },
  };
  const FieldTypes = Object.values(FieldTypesMap);

  // I would have liked to give Form Builder it's own Form but nested Forms aren't something that browsers support.
  // So, this would reuse the same Form as the parent form.
  const fieldsForm = useFormContext<RhfForm>();

  const { t } = useLocale();
  const fieldForm = useForm<RhfFormField>();
  const { fields, swap, remove, update, append } = useFieldArray({
    control: fieldsForm.control,
    // HACK: It allows any property name to be used for instead of `fields` property name
    name: formProp as unknown as "fields",
  });

  function OptionsField({
    label = "Options",
    value,
    onChange,
    className = "",
    readOnly = false,
  }: {
    label?: string;
    value: { label: string; value: string }[];
    onChange: (value: { label: string; value: string }[]) => void;
    className?: string;
    readOnly?: boolean;
  }) {
    const [animationRef] = useAutoAnimate<HTMLUListElement>();
    if (!value) {
      onChange([
        {
          label: "Option 1",
          value: "Option 1",
        },
        {
          label: "Option 2",
          value: "Option 2",
        },
      ]);
    }
    return (
      <div className={className}>
        <Label>{label}</Label>
        <div className="rounded-md bg-gray-50 p-4">
          <ul ref={animationRef}>
            {value?.map((option, index) => (
              <li key={index}>
                <div className="flex items-center">
                  <Input
                    required
                    value={option.label}
                    onChange={(e) => {
                      // Right now we use label of the option as the value of the option. It allows us to not separately lookup the optionId to know the optionValue
                      // It has the same drawback that if the label is changed, the value of the option will change. It is not a big deal for now.
                      value.splice(index, 1, {
                        label: e.target.value,
                        value: e.target.value.toLowerCase().trim(),
                      });
                      onChange(value);
                    }}
                    readOnly={readOnly}
                    placeholder={`Enter Option ${index + 1}`}
                  />
                  {value.length > 2 && !readOnly && (
                    <Button
                      type="button"
                      className="mb-2 -ml-8 hover:!bg-transparent focus:!bg-transparent focus:!outline-none focus:!ring-0"
                      size="sm"
                      color="minimal"
                      StartIcon={FiX}
                      onClick={() => {
                        if (!value) {
                          return;
                        }
                        const newOptions = [...value];
                        newOptions.splice(index, 1);
                        onChange(newOptions);
                      }}
                    />
                  )}
                </div>
              </li>
            ))}
          </ul>
          {!readOnly && (
            <Button
              color="minimal"
              onClick={() => {
                value.push({ label: "", value: "" });
                onChange(value);
              }}
              StartIcon={FiPlus}>
              Add an Option
            </Button>
          )}
        </div>
      </div>
    );
  }
  const [fieldDialog, setFieldDialog] = useState({
    isOpen: false,
    fieldIndex: -1,
  });

  const addField = () => {
    fieldForm.reset({});
    setFieldDialog({
      isOpen: true,
      fieldIndex: -1,
    });
  };

  const editField = (index: number, data: RhfFormField) => {
    fieldForm.reset(data);
    setFieldDialog({
      isOpen: true,
      fieldIndex: index,
    });
  };

  const removeField = (index: number) => {
    remove(index);
  };

  const fieldType = FieldTypesMap[fieldForm.watch("type") || "text"];
  const isFieldEditMode = fieldDialog.fieldIndex !== -1;

  return (
    <div>
      <div>
        <div className="text-sm font-semibold text-gray-700 ltr:mr-1 rtl:ml-1">{title}</div>
        <p className="max-w-[280px] break-words py-1 text-sm text-gray-500 sm:max-w-[500px]">{description}</p>
        <ul className="mt-2 rounded-md border">
          {fields.map((field, index) => {
            const fieldType = FieldTypesMap[field.type];

            const isRequired = field.required;
            const isFieldEditableSystemButOptional = field.editable === "system-but-optional";
            const isFieldEditableSystem = field.editable === "system";
            const shouldDisplayDeleteButton = !isFieldEditableSystem && !isFieldEditableSystemButOptional;

            if (!fieldType) {
              throw new Error(`Invalid field type - ${field.type}`);
            }
            const sources = field.sources || [];
            const groupedBySourceLabel = sources.reduce((groupBy, source) => {
              const item = groupBy[source.label] || [];
              if (source.type === "user" || source.type === "default") {
                return groupBy;
              }
              item.push(source);
              groupBy[source.label] = item;
              return groupBy;
            }, {} as Record<string, NonNullable<(typeof field)["sources"]>>);

            // Only show location field when it requires selection of input from the booker
            if (field.name === "location" && !shouldDisplayLocation) {
              return null;
            }

            return (
              <li
                key={index}
                data-testid={`field-${field.name}`}
                className="group relative flex items-center justify-between border-b p-4 last:border-b-0 hover:bg-gray-50">
                <button
                  type="button"
                  className="invisible absolute -left-[12px] -mt-4 mb-2 -ml-4 hidden h-6 w-6 scale-0 items-center justify-center rounded-md border bg-white p-1 text-gray-400 transition-all hover:border-transparent hover:text-black hover:shadow disabled:hover:border-inherit disabled:hover:text-gray-400 disabled:hover:shadow-none group-hover:visible group-hover:scale-100 sm:ml-0 sm:flex"
                  onClick={() => swap(index, index - 1)}>
                  <FiArrowUp className="h-5 w-5" />
                </button>
                <button
                  type="button"
                  className="invisible absolute -left-[12px] mt-8 -ml-4 hidden h-6 w-6 scale-0 items-center justify-center rounded-md border bg-white p-1 text-gray-400 transition-all hover:border-transparent hover:text-black hover:shadow disabled:hover:border-inherit disabled:hover:text-gray-400 disabled:hover:shadow-none group-hover:visible group-hover:scale-100 sm:ml-0 sm:flex"
                  onClick={() => swap(index, index + 1)}>
                  <FiArrowDown className="h-5 w-5" />
                </button>
                <div>
                  <div className="flex flex-col lg:flex-row lg:items-center">
                    <div className="text-sm font-semibold text-gray-700 ltr:mr-2 rtl:ml-2">
                      {field.label || t(field.defaultLabel || "")}
                    </div>
                    <div className="flex items-center space-x-2">
                      {field.hidden ? (
                        // Hidden field can't be required, so we don't need to show the Optional badge
                        <Badge variant="grayWithoutHover">{t("hidden")}</Badge>
                      ) : (
                        <Badge variant="grayWithoutHover">{isRequired ? t("required") : t("optional")}</Badge>
                      )}
                      {Object.entries(groupedBySourceLabel).map(([sourceLabel, sources], key) => (
                        // We don't know how to pluralize `sourceLabel` because it can be anything
                        <Badge key={key} variant="blue">
                          {sources.length} {sources.length === 1 ? sourceLabel : `${sourceLabel}s`}
                        </Badge>
                      ))}
                    </div>
                  </div>
                  <p className="max-w-[280px] break-words pt-1 text-sm text-gray-500 sm:max-w-[500px]">
                    {fieldType.label}
                  </p>
                </div>
                {field.editable !== "user-readonly" && (
                  <div className="flex items-center space-x-2">
                    {!isFieldEditableSystem && (
                      <Switch
                        data-testid="toggle-field"
                        disabled={isFieldEditableSystem}
                        checked={!field.hidden}
                        onCheckedChange={(checked) => {
                          update(index, { ...field, hidden: !checked });
                        }}
                        classNames={{ container: "p-2 hover:bg-gray-100 rounded" }}
                        tooltip={t("show_on_booking_page")}
                      />
                    )}
                    {shouldDisplayDeleteButton && (
                      <Button
                        color="destructive"
                        disabled={!shouldDisplayDeleteButton}
                        variant="icon"
                        onClick={() => {
                          removeField(index);
                        }}
                        StartIcon={FiTrash2}
                      />
                    )}
                    <Button
                      color="secondary"
                      onClick={() => {
                        editField(index, field);
                      }}>
                      {t("edit")}
                    </Button>
                  </div>
                )}
              </li>
            );
          })}
        </ul>
        <Button
          color="minimal"
          data-testid="add-field"
          onClick={addField}
          className="mt-4"
          StartIcon={FiPlus}>
          {addFieldLabel}
        </Button>
      </div>
      <Dialog
        open={fieldDialog.isOpen}
        onOpenChange={(isOpen) =>
          setFieldDialog({
            isOpen,
            fieldIndex: -1,
          })
        }>
        <DialogContent enableOverflow>
          <DialogHeader title={t("add_a_booking_question")} subtitle={t("form_builder_field_add_subtitle")} />
          <div>
            <Form
              form={fieldForm}
              handleSubmit={(data) => {
                const type = data.type || "text";
                const isNewField = fieldDialog.fieldIndex == -1;
                if (isNewField && fields.some((f) => f.name === data.name)) {
                  showToast(t("form_builder_field_already_exists"), "error");
                  return;
                }
                if (fieldDialog.fieldIndex !== -1) {
                  update(fieldDialog.fieldIndex, data);
                } else {
                  const field: RhfFormField = {
                    ...data,
                    type,
                    sources: [
                      {
                        label: "User",
                        type: "user",
                        id: "user",
                        fieldRequired: data.required,
                      },
                    ],
                  };
                  field.editable = field.editable || "user";
                  append(field);
                }
                setFieldDialog({
                  isOpen: false,
                  fieldIndex: -1,
                });
              }}>
              <SelectField
                defaultValue={FieldTypes[3]} // "text" as defaultValue
                id="test-field-type"
                isDisabled={
                  fieldForm.getValues("editable") === "system" ||
                  fieldForm.getValues("editable") === "system-but-optional"
                }
                onChange={(e) => {
                  const value = e?.value;
                  if (!value) {
                    return;
                  }
                  fieldForm.setValue("type", value);
                }}
                value={FieldTypesMap[fieldForm.getValues("type")]}
                options={FieldTypes.filter((f) => !f.systemOnly)}
                label={t("input_type")}
              />
              <InputField
                required
                {...fieldForm.register("name")}
                containerClassName="mt-6"
                disabled={
                  fieldForm.getValues("editable") === "system" ||
                  fieldForm.getValues("editable") === "system-but-optional"
                }
                label={t("name")}
              />
              <InputField
                {...fieldForm.register("label")}
                // System fields have a defaultLabel, so there a label is not required
                required={!["system", "system-but-optional"].includes(fieldForm.getValues("editable") || "")}
                placeholder={t(fieldForm.getValues("defaultLabel") || "")}
                containerClassName="mt-6"
                label={t("label")}
              />
              {fieldType?.isTextType ? (
                <InputField
                  {...fieldForm.register("placeholder")}
                  containerClassName="mt-6"
                  label={t("placeholder")}
                  placeholder={t(fieldForm.getValues("defaultPlaceholder") || "")}
                />
              ) : null}

              {fieldType?.needsOptions ? (
                <Controller
                  name="options"
                  render={({ field: { value, onChange } }) => {
                    return <OptionsField onChange={onChange} value={value} className="mt-6" />;
                  }}
                />
              ) : null}
              <Controller
                name="required"
                control={fieldForm.control}
                render={({ field: { value, onChange } }) => {
                  return (
                    <BooleanToggleGroupField
                      disabled={fieldForm.getValues("editable") === "system"}
                      value={value}
                      onValueChange={(val) => {
                        onChange(val);
                      }}
                      label={t("required")}
                    />
                  );
                }}
              />
              <DialogFooter>
                <DialogClose color="secondary">{t("cancel")}</DialogClose>
                <Button data-testid="field-add-save" type="submit">
                  {isFieldEditMode ? t("save") : t("add")}
                </Button>
              </DialogFooter>
            </Form>
          </div>
        </DialogContent>
      </Dialog>
    </div>
  );
};

// TODO: Add consistent `label` support to all the components and then remove the usage of WithLabel.
// Label should be handled by each Component itself.
const WithLabel = ({
  field,
  children,
  readOnly,
}: {
  field: Partial<RhfFormField>;
  readOnly: boolean;
  children: React.ReactNode;
}) => {
  return (
    <div>
      {/* multiemail doesnt show label initially. It is shown on clicking CTA */}
      {/* boolean type doesn't have a label overall, the radio has it's own label */}
      {/* Component itself managing it's label should remove these checks */}
      {field.type !== "boolean" && field.type !== "multiemail" && field.label && (
        <div className="mb-2 flex items-center">
<<<<<<< HEAD
          <Label className="!mb-0">
            {field.label}
            <span className="ml-1 -mb-1 text-sm font-medium leading-none dark:text-white">
              {!readOnly && field.required ? "*" : ""}
            </span>
          </Label>
=======
          <Label className="!mb-0 flex items-center">{field.label}</Label>
          <span className="ml-1 -mb-1 text-sm font-medium dark:text-white">
            {!readOnly && field.required ? "*" : ""}
          </span>
>>>>>>> 9568e16e
        </div>
      )}
      {children}
    </div>
  );
};

type ValueProps =
  | {
      value: string[];
      setValue: (value: string[]) => void;
    }
  | {
      value: string;
      setValue: (value: string) => void;
    }
  | {
      value: {
        value: string;
        optionValue: string;
      };
      setValue: (value: { value: string; optionValue: string }) => void;
    }
  | {
      value: boolean;
      setValue: (value: boolean) => void;
    };

export const ComponentForField = ({
  field,
  value,
  setValue,
  readOnly,
}: {
  field: Omit<RhfFormField, "editable" | "label"> & {
    // Label is optional because radioInput doesn't have a label
    label?: string;
  };
  readOnly: boolean;
} & ValueProps) => {
  const fieldType = field.type || "text";
  const componentConfig = Components[fieldType];

  const isValueOfPropsType = (val: unknown, propsType: typeof componentConfig.propsType) => {
    const propsTypeConditionMap = {
      boolean: typeof val === "boolean",
      multiselect: val instanceof Array && val.every((v) => typeof v === "string"),
      objectiveWithInput: typeof val === "object" && val !== null ? "value" in val : false,
      select: typeof val === "string",
      text: typeof val === "string",
      textList: val instanceof Array && val.every((v) => typeof v === "string"),
    } as const;
    if (!propsTypeConditionMap[propsType]) throw new Error(`Unknown propsType ${propsType}`);
    return propsTypeConditionMap[propsType];
  };

  // If possible would have wanted `isValueOfPropsType` to narrow the type of `value` and `setValue` accordingly, but can't seem to do it.
  // So, code following this uses type assertion to tell TypeScript that everything has been validated
  if (value !== undefined && !isValueOfPropsType(value, componentConfig.propsType)) {
    throw new Error(
      `Value ${value} is not valid for type ${componentConfig.propsType} for field ${field.name}`
    );
  }
  if (componentConfig.propsType === "text") {
    return (
      <WithLabel field={field} readOnly={readOnly}>
        <componentConfig.factory
          placeholder={field.placeholder}
          label={field.label}
          readOnly={readOnly}
          name={field.name}
          value={value as string}
          setValue={setValue as (arg: typeof value) => void}
        />
      </WithLabel>
    );
  }

  if (componentConfig.propsType === "boolean") {
    return (
      <WithLabel field={field} readOnly={readOnly}>
        <componentConfig.factory
          label={field.label}
          readOnly={readOnly}
          value={value as boolean}
          setValue={setValue as (arg: typeof value) => void}
          placeholder={field.placeholder}
        />
      </WithLabel>
    );
  }

  if (componentConfig.propsType === "textList") {
    return (
      <WithLabel field={field} readOnly={readOnly}>
        <componentConfig.factory
          placeholder={field.placeholder}
          label={field.label}
          readOnly={readOnly}
          value={value as string[]}
          setValue={setValue as (arg: typeof value) => void}
        />
      </WithLabel>
    );
  }

  if (componentConfig.propsType === "select") {
    if (!field.options) {
      throw new Error("Field options is not defined");
    }

    return (
      <WithLabel field={field} readOnly={readOnly}>
        <componentConfig.factory
          readOnly={readOnly}
          value={value as string}
          placeholder={field.placeholder}
          setValue={setValue as (arg: typeof value) => void}
          options={field.options.map((o) => ({ ...o, title: o.label }))}
        />
      </WithLabel>
    );
  }

  if (componentConfig.propsType === "multiselect") {
    if (!field.options) {
      throw new Error("Field options is not defined");
    }
    return (
      <WithLabel field={field} readOnly={readOnly}>
        <componentConfig.factory
          placeholder={field.placeholder}
          readOnly={readOnly}
          value={value as string[]}
          setValue={setValue as (arg: typeof value) => void}
          options={field.options.map((o) => ({ ...o, title: o.label }))}
        />
      </WithLabel>
    );
  }

  if (componentConfig.propsType === "objectiveWithInput") {
    if (!field.options) {
      throw new Error("Field options is not defined");
    }
    if (!field.optionsInputs) {
      throw new Error("Field optionsInputs is not defined");
    }
    return field.options.length ? (
      <WithLabel field={field} readOnly={readOnly}>
        <componentConfig.factory
          placeholder={field.placeholder}
          readOnly={readOnly}
          name={field.name}
          value={value as { value: string; optionValue: string }}
          setValue={setValue as (arg: typeof value) => void}
          optionsInputs={field.optionsInputs}
          options={field.options}
          required={field.required}
        />
      </WithLabel>
    ) : null;
  }

  throw new Error(`Field ${field.name} does not have a valid propsType`);
};

export const FormBuilderField = ({
  field,
  readOnly,
  className,
}: {
  field: RhfFormFields[number];
  readOnly: boolean;
  className: string;
}) => {
  const { t } = useLocale();
  const { control, formState } = useFormContext();
  return (
    <div data-fob-field-name={field.name} className={classNames(className, field.hidden ? "hidden" : "")}>
      <Controller
        control={control}
        // Make it a variable
        name={`responses.${field.name}`}
        render={({ field: { value, onChange }, fieldState: { error } }) => {
          return (
            <div>
              <ComponentForField
                field={field}
                value={value}
                readOnly={readOnly}
                setValue={(val: unknown) => {
                  onChange(val);
                }}
              />
              <ErrorMessage
                name="responses"
                errors={formState.errors}
                render={({ message }) => {
                  const name = message?.replace(/\{([^}]+)\}.*/, "$1");

                  // For edge case when location is not hidden and required but it is not passed. (For example having only one location Attendee Phone Number in the event type)
                  if (name !== field.name && field.name === "location" && error) {
                    return (
                      <div
                        data-testid="error-message-location"
                        className="mt-2 flex items-center text-sm text-red-700 ">
                        <FiInfo className="h-3 w-3 ltr:mr-2 rtl:ml-2" />
                        <p>{t("error_required_field")}</p>
                      </div>
                    );
                  }

                  // Use the message targeted for it.
                  if (name !== field.name) {
                    return null;
                  }

                  message = message.replace(/\{[^}]+\}(.*)/, "$1").trim();
                  if (field.hidden) {
                    console.error(`Error message for hidden field:${field.name} => ${message}`);
                  }
                  return (
                    <div
                      data-testid={`error-message-${field.name}`}
                      className="mt-2 flex items-center text-sm text-red-700 ">
                      <FiInfo className="h-3 w-3 ltr:mr-2 rtl:ml-2" />
                      <p>{t(message)}</p>
                    </div>
                  );
                }}
              />
            </div>
          );
        }}
      />
    </div>
  );
};<|MERGE_RESOLUTION|>--- conflicted
+++ resolved
@@ -525,19 +525,12 @@
       {/* Component itself managing it's label should remove these checks */}
       {field.type !== "boolean" && field.type !== "multiemail" && field.label && (
         <div className="mb-2 flex items-center">
-<<<<<<< HEAD
           <Label className="!mb-0">
             {field.label}
-            <span className="ml-1 -mb-1 text-sm font-medium leading-none dark:text-white">
+            <span className="ml-1 -mb-1 text-sm font-medium dark:text-white">
               {!readOnly && field.required ? "*" : ""}
             </span>
           </Label>
-=======
-          <Label className="!mb-0 flex items-center">{field.label}</Label>
-          <span className="ml-1 -mb-1 text-sm font-medium dark:text-white">
-            {!readOnly && field.required ? "*" : ""}
-          </span>
->>>>>>> 9568e16e
         </div>
       )}
       {children}
