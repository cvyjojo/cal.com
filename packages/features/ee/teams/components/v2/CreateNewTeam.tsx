<<<<<<< HEAD
import { useEffect } from "react";
import { useForm, Controller } from "react-hook-form";
=======
import { useForm, Controller, useFormContext } from "react-hook-form";
>>>>>>> 401d90aa

import { WEBAPP_URL } from "@calcom/lib/constants";
import { useLocale } from "@calcom/lib/hooks/useLocale";
import slugify from "@calcom/lib/slugify";
import { localStorage } from "@calcom/lib/webstorage";
import { trpc } from "@calcom/trpc/react";
import { Icon } from "@calcom/ui";
import { Button, Avatar } from "@calcom/ui/components";
import { Form, TextField } from "@calcom/ui/components/form";
import ImageUploader from "@calcom/ui/v2/core/ImageUploader";

import { NewTeamFormValues } from "../../lib/types";
<<<<<<< HEAD

const CreateANewTeamForm = (props: { nextStep: (values: NewTeamFormValues) => void }) => {
  const { t } = useLocale();
  const storedTeamData = localStorage.getItem("newTeamValues")
    ? JSON.parse(localStorage.getItem("newTeamValues"))
    : "";
  const newTeamFormMethods = useForm<NewTeamFormValues>({
    defaultValues: {
      name: storedTeamData?.name || "",
      slug: storedTeamData?.slug || "",
      logo: storedTeamData?.avatar || "",
    },
  });

  const validateTeamNameQuery = trpc.useQuery(
    ["viewer.teams.validateTeamName", { name: newTeamFormMethods.watch("name") }],
    {
      enabled: false,
      refetchOnWindowFocus: false,
    }
  );

  const validateTeamName = async () => {
    await validateTeamNameQuery.refetch();
    return validateTeamNameQuery.data || t("team_name_taken");
  };

  const validateTeamSlugQuery = trpc.useQuery(
    ["viewer.teams.validateTeamSlug", { slug: newTeamFormMethods.watch("slug") }],
    {
      enabled: false,
      refetchOnWindowFocus: false,
    }
  );

  const validateTeamSlug = async () => {
    await validateTeamSlugQuery.refetch();
    return validateTeamSlugQuery.data || t("team_url_taken");
=======

const CreateANewTeamForm = (props: { nextStep: () => void }) => {
  const { t } = useLocale();
  const utils = trpc.useContext();

  const formMethods = useFormContext<NewTeamFormValues>();
  const newTeamFormMethods = useForm<Omit<NewTeamFormValues, "members">>();

  // const createTeamMutation = trpc.useMutation("viewer.teams.create", {
  //   onSuccess(data) {
  //     utils.invalidateQueries(["viewer.teams.list"]);
  //     props.setTeamId(data.id);
  //     props.nextStep();
  //   },
  // });

  // const validateTeamNameQuery = trpc.useQuery(
  //   ["viewer.teams.validateTeamName", newTeamFormMethods.getValues("name")],
  //   {
  //     enabled: false,
  //     refetchOnWindowFocus: false,
  //   }
  // );

  const validateTeamName = (value) => {
    return value !== "test";
>>>>>>> 401d90aa
  };

  return (
    <>
<<<<<<< HEAD
      <Form
        form={newTeamFormMethods}
        handleSubmit={(values) => {
          props.nextStep(values);
        }}>
=======
      <Form form={newTeamFormMethods} handleSubmit={(values) => console.log(values)}>
>>>>>>> 401d90aa
        <div className="mb-8">
          <Controller
            name="name"
            control={newTeamFormMethods.control}
            defaultValue=""
<<<<<<< HEAD
            rules={{
              validate: async () => validateTeamName(),
              required: t("must_enter_team_name"),
            }}
            render={({ field: { value } }) => (
=======
            rules={{ validate: (value) => validateTeamName(value) }}
            render={({ field: { value, onChange }, fieldState: { error } }) => (
>>>>>>> 401d90aa
              <>
                <TextField
                  className="mt-2"
                  name="name"
                  label={t("team_name")}
                  value={value}
                  onChange={(e) => {
                    newTeamFormMethods.setValue("name", e?.target.value);
                    if (newTeamFormMethods.formState.touchedFields["slug"] === undefined) {
                      newTeamFormMethods.setValue("slug", slugify(e?.target.value));
                    }
                  }}
                  autoComplete="off"
                />
<<<<<<< HEAD
=======
                {error && <p>{error.message}</p>}
>>>>>>> 401d90aa
              </>
            )}
          />
        </div>
<<<<<<< HEAD

        <div className="mb-8">
          <Controller
            name="slug"
            control={newTeamFormMethods.control}
            rules={{ required: t("team_url_required"), validate: async () => validateTeamSlug() }}
            render={({ field: { value } }) => (
              <TextField
                className="mt-2"
                name="slug"
                label={t("team_url")}
                addOnLeading={`${WEBAPP_URL}/team/`}
                value={value}
                onChange={(e) => {
                  newTeamFormMethods.setValue("slug", slugify(e?.target.value), { shouldTouch: true });
                }}
              />
            )}
          />
        </div>
        <div className="mb-8">
          <Controller
            control={newTeamFormMethods.control}
            name="avatar"
            render={({ field: { value } }) => (
              <div className="flex items-center">
                <Avatar alt="" imageSrc={value || null} gravatarFallbackMd5="newTeam" size="lg" />
                <div className="ml-4">
                  <ImageUploader
                    target="avatar"
                    id="avatar-upload"
                    buttonMsg={t("update")}
                    handleAvatarChange={(newAvatar: string) => {
                      newTeamFormMethods.setValue("avatar", newAvatar);
                    }}
                    imageSrc={value}
                  />
                </div>
              </div>
            )}
          />
        </div>
        <div className="flex space-x-2">
          <Button color="secondary" href="/settings" className="w-full justify-center">
            {t("cancel")}
          </Button>
          <Button
            color="primary"
            type="submit"
            // onClick={() => {
            //   console.log(newTeamFormMethods.getValues());
            //   props.nextStep();
            // }}
            EndIcon={Icon.FiArrowRight}
            className="w-full justify-center">
            {t("continue")}
          </Button>
        </div>
=======

        <div className="mb-8">
          <Controller
            name="slug"
            control={newTeamFormMethods.control}
            render={({ field: { value } }) => (
              <TextField
                className="mt-2"
                name="slug"
                label={t("team_url")}
                addOnLeading={`${WEBAPP_URL}/team/`}
                value={value}
                onChange={(e) => {
                  newTeamFormMethods.setValue("slug", slugify(e?.target.value), { shouldTouch: true });
                }}
              />
            )}
          />
        </div>
        <div className="mb-8">
          <Controller
            control={newTeamFormMethods.control}
            name="avatar"
            render={({ field: { value } }) => (
              <div className="flex items-center">
                <Avatar alt="" imageSrc={value || null} gravatarFallbackMd5="newTeam" size="lg" />
                <div className="ml-4">
                  <ImageUploader
                    target="avatar"
                    id="avatar-upload"
                    buttonMsg={t("update")}
                    handleAvatarChange={(newAvatar: string) => {
                      newTeamFormMethods.setValue("avatar", newAvatar);
                    }}
                    imageSrc={value}
                  />
                </div>
              </div>
            )}
          />
        </div>
        <div className="flex space-x-2">
          <Button color="secondary" href="/settings" className="w-full justify-center">
            {t("cancel")}
          </Button>
          <Button
            color="primary"
            type="submit"
            // onClick={() => {
            //   console.log(newTeamFormMethods.getValues());
            //   props.nextStep();
            // }}
            EndIcon={Icon.FiArrowRight}
            className="w-full justify-center">
            {t("continue")}
          </Button>
        </div>

        {/* {createTeamMutation.isError && (
          <p className="mt-4 text-red-700">{createTeamMutation.error.message}</p>
        )} */}
>>>>>>> 401d90aa
      </Form>
    </>
  );
};

export default CreateANewTeamForm;<|MERGE_RESOLUTION|>--- conflicted
+++ resolved
@@ -1,9 +1,5 @@
-<<<<<<< HEAD
 import { useEffect } from "react";
 import { useForm, Controller } from "react-hook-form";
-=======
-import { useForm, Controller, useFormContext } from "react-hook-form";
->>>>>>> 401d90aa
 
 import { WEBAPP_URL } from "@calcom/lib/constants";
 import { useLocale } from "@calcom/lib/hooks/useLocale";
@@ -16,7 +12,6 @@
 import ImageUploader from "@calcom/ui/v2/core/ImageUploader";
 
 import { NewTeamFormValues } from "../../lib/types";
-<<<<<<< HEAD
 
 const CreateANewTeamForm = (props: { nextStep: (values: NewTeamFormValues) => void }) => {
   const { t } = useLocale();
@@ -55,62 +50,25 @@
   const validateTeamSlug = async () => {
     await validateTeamSlugQuery.refetch();
     return validateTeamSlugQuery.data || t("team_url_taken");
-=======
-
-const CreateANewTeamForm = (props: { nextStep: () => void }) => {
-  const { t } = useLocale();
-  const utils = trpc.useContext();
-
-  const formMethods = useFormContext<NewTeamFormValues>();
-  const newTeamFormMethods = useForm<Omit<NewTeamFormValues, "members">>();
-
-  // const createTeamMutation = trpc.useMutation("viewer.teams.create", {
-  //   onSuccess(data) {
-  //     utils.invalidateQueries(["viewer.teams.list"]);
-  //     props.setTeamId(data.id);
-  //     props.nextStep();
-  //   },
-  // });
-
-  // const validateTeamNameQuery = trpc.useQuery(
-  //   ["viewer.teams.validateTeamName", newTeamFormMethods.getValues("name")],
-  //   {
-  //     enabled: false,
-  //     refetchOnWindowFocus: false,
-  //   }
-  // );
-
-  const validateTeamName = (value) => {
-    return value !== "test";
->>>>>>> 401d90aa
   };
 
   return (
     <>
-<<<<<<< HEAD
       <Form
         form={newTeamFormMethods}
         handleSubmit={(values) => {
           props.nextStep(values);
         }}>
-=======
-      <Form form={newTeamFormMethods} handleSubmit={(values) => console.log(values)}>
->>>>>>> 401d90aa
         <div className="mb-8">
           <Controller
             name="name"
             control={newTeamFormMethods.control}
             defaultValue=""
-<<<<<<< HEAD
             rules={{
               validate: async () => validateTeamName(),
               required: t("must_enter_team_name"),
             }}
             render={({ field: { value } }) => (
-=======
-            rules={{ validate: (value) => validateTeamName(value) }}
-            render={({ field: { value, onChange }, fieldState: { error } }) => (
->>>>>>> 401d90aa
               <>
                 <TextField
                   className="mt-2"
@@ -125,15 +83,10 @@
                   }}
                   autoComplete="off"
                 />
-<<<<<<< HEAD
-=======
-                {error && <p>{error.message}</p>}
->>>>>>> 401d90aa
               </>
             )}
           />
         </div>
-<<<<<<< HEAD
 
         <div className="mb-8">
           <Controller
@@ -192,69 +145,6 @@
             {t("continue")}
           </Button>
         </div>
-=======
-
-        <div className="mb-8">
-          <Controller
-            name="slug"
-            control={newTeamFormMethods.control}
-            render={({ field: { value } }) => (
-              <TextField
-                className="mt-2"
-                name="slug"
-                label={t("team_url")}
-                addOnLeading={`${WEBAPP_URL}/team/`}
-                value={value}
-                onChange={(e) => {
-                  newTeamFormMethods.setValue("slug", slugify(e?.target.value), { shouldTouch: true });
-                }}
-              />
-            )}
-          />
-        </div>
-        <div className="mb-8">
-          <Controller
-            control={newTeamFormMethods.control}
-            name="avatar"
-            render={({ field: { value } }) => (
-              <div className="flex items-center">
-                <Avatar alt="" imageSrc={value || null} gravatarFallbackMd5="newTeam" size="lg" />
-                <div className="ml-4">
-                  <ImageUploader
-                    target="avatar"
-                    id="avatar-upload"
-                    buttonMsg={t("update")}
-                    handleAvatarChange={(newAvatar: string) => {
-                      newTeamFormMethods.setValue("avatar", newAvatar);
-                    }}
-                    imageSrc={value}
-                  />
-                </div>
-              </div>
-            )}
-          />
-        </div>
-        <div className="flex space-x-2">
-          <Button color="secondary" href="/settings" className="w-full justify-center">
-            {t("cancel")}
-          </Button>
-          <Button
-            color="primary"
-            type="submit"
-            // onClick={() => {
-            //   console.log(newTeamFormMethods.getValues());
-            //   props.nextStep();
-            // }}
-            EndIcon={Icon.FiArrowRight}
-            className="w-full justify-center">
-            {t("continue")}
-          </Button>
-        </div>
-
-        {/* {createTeamMutation.isError && (
-          <p className="mt-4 text-red-700">{createTeamMutation.error.message}</p>
-        )} */}
->>>>>>> 401d90aa
       </Form>
     </>
   );
