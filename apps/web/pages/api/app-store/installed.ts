--- conflicted
+++ resolved
@@ -32,16 +32,8 @@
       };
     }
     try {
-<<<<<<< HEAD
-      const installedApp = await prisma.credential.findFirst({
+      const installedApp = await prisma.credential.findMany({
         where,
-=======
-      const installedApp = await prisma.credential.findMany({
-        where: {
-          type: appCredentialType as string,
-          userId: userId,
-        },
->>>>>>> 7536473c
       });
 
       if (installedApp && !!installedApp.length) {
