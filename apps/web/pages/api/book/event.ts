import { Credential, Prisma, SchedulingType, WebhookTriggerEvents } from "@prisma/client";
import async from "async";
import dayjs from "dayjs";
import dayjsBusinessTime from "dayjs-business-time";
import isBetween from "dayjs/plugin/isBetween";
import timezone from "dayjs/plugin/timezone";
import utc from "dayjs/plugin/utc";
import type { NextApiRequest, NextApiResponse } from "next";
import short from "short-uuid";
import { v5 as uuidv5 } from "uuid";

import { getBusyCalendarTimes } from "@calcom/core/CalendarManager";
import EventManager from "@calcom/core/EventManager";
import { getBusyVideoTimes } from "@calcom/core/videoClient";
import { getDefaultEvent, getUsernameList } from "@calcom/lib/defaultEvents";
import { getErrorFromUnknown } from "@calcom/lib/errors";
import logger from "@calcom/lib/logger";
import notEmpty from "@calcom/lib/notEmpty";
import type { BufferedBusyTime } from "@calcom/types/BufferedBusyTime";
import type { AdditionInformation, CalendarEvent, EventBusyDate } from "@calcom/types/Calendar";
import type { EventResult, PartialReference } from "@calcom/types/EventManager";
import { handlePayment } from "@ee/lib/stripe/server";

import {
  sendAttendeeRequestEmail,
  sendOrganizerRequestEmail,
  sendRescheduledEmails,
  sendScheduledEmails,
} from "@lib/emails/email-manager";
import { ensureArray } from "@lib/ensureArray";
import { getEventName } from "@lib/event";
import prisma from "@lib/prisma";
import { BookingCreateBody } from "@lib/types/booking";
import sendPayload from "@lib/webhooks/sendPayload";
import getSubscribers from "@lib/webhooks/subscriptions";

import { getTranslation } from "@server/lib/i18n";

import verifyAccount from "../../../web3/utils/verifyAccount";

dayjs.extend(dayjsBusinessTime);
dayjs.extend(utc);
dayjs.extend(isBetween);
dayjs.extend(timezone);

const translator = short();
const log = logger.getChildLogger({ prefix: ["[api] book:user"] });

type BufferedBusyTimes = BufferedBusyTime[];

/**
 * Refreshes a Credential with fresh data from the database.
 *
 * @param credential
 */
async function refreshCredential(credential: Credential): Promise<Credential> {
  const newCredential = await prisma.credential.findUnique({
    where: {
      id: credential.id,
    },
  });

  if (!newCredential) {
    return credential;
  } else {
    return newCredential;
  }
}

/**
 * Refreshes the given set of credentials.
 *
 * @param credentials
 */
async function refreshCredentials(credentials: Array<Credential>): Promise<Array<Credential>> {
  return await async.mapLimit(credentials, 5, refreshCredential);
}

function isAvailable(busyTimes: BufferedBusyTimes, time: string, length: number): boolean {
  // Check for conflicts
  let t = true;

  if (Array.isArray(busyTimes) && busyTimes.length > 0) {
    busyTimes.forEach((busyTime) => {
      const startTime = dayjs(busyTime.start);
      const endTime = dayjs(busyTime.end);

      // Check if time is between start and end times
      if (dayjs(time).isBetween(startTime, endTime, null, "[)")) {
        t = false;
      }

      // Check if slot end time is between start and end time
      if (dayjs(time).add(length, "minutes").isBetween(startTime, endTime)) {
        t = false;
      }

      // Check if startTime is between slot
      if (startTime.isBetween(dayjs(time), dayjs(time).add(length, "minutes"))) {
        t = false;
      }
    });
  }

  return t;
}

function isOutOfBounds(
  time: dayjs.ConfigType,
  { periodType, periodDays, periodCountCalendarDays, periodStartDate, periodEndDate, timeZone }: any // FIXME types
): boolean {
  const date = dayjs(time);

  switch (periodType) {
    case "rolling": {
      const periodRollingEndDay = periodCountCalendarDays
        ? dayjs().tz(timeZone).add(periodDays, "days").endOf("day")
        : dayjs().tz(timeZone).addBusinessTime(periodDays, "days").endOf("day");
      return date.endOf("day").isAfter(periodRollingEndDay);
    }

    case "range": {
      const periodRangeStartDay = dayjs(periodStartDate).tz(timeZone).endOf("day");
      const periodRangeEndDay = dayjs(periodEndDate).tz(timeZone).endOf("day");
      return date.endOf("day").isBefore(periodRangeStartDay) || date.endOf("day").isAfter(periodRangeEndDay);
    }

    case "unlimited":
    default:
      return false;
  }
}

const userSelect = Prisma.validator<Prisma.UserArgs>()({
  select: {
    id: true,
    email: true,
    name: true,
    username: true,
    timeZone: true,
    credentials: true,
    bufferTime: true,
    destinationCalendar: true,
    locale: true,
  },
});

const getUserNameWithBookingCounts = async (eventTypeId: number, selectedUserNames: string[]) => {
  const users = await prisma.user.findMany({
    where: {
      username: { in: selectedUserNames },
      eventTypes: {
        some: {
          id: eventTypeId,
        },
      },
    },
    select: {
      id: true,
      username: true,
      locale: true,
    },
  });

  const userNamesWithBookingCounts = await Promise.all(
    users.map(async (user) => ({
      username: user.username,
      bookingCount: await prisma.booking.count({
        where: {
          user: {
            id: user.id,
          },
          startTime: {
            gt: new Date(),
          },
          eventTypeId,
        },
      }),
    }))
  );

  return userNamesWithBookingCounts;
};

const getEventTypesFromDB = async (eventTypeId: number) => {
  return await prisma.eventType.findUnique({
    rejectOnNotFound: true,
    where: {
      id: eventTypeId,
    },
    select: {
      users: userSelect,
      team: {
        select: {
          id: true,
          name: true,
        },
      },
      title: true,
      length: true,
      eventName: true,
      schedulingType: true,
      description: true,
      periodType: true,
      periodStartDate: true,
      periodEndDate: true,
      periodDays: true,
      periodCountCalendarDays: true,
      requiresConfirmation: true,
      userId: true,
      price: true,
      currency: true,
      metadata: true,
      destinationCalendar: true,
      hideCalendarNotes: true,
      seatsPerTimeSlot: true,
    },
  });
};

type User = Prisma.UserGetPayload<typeof userSelect>;

export default async function handler(req: NextApiRequest, res: NextApiResponse) {
  const reqBody = req.body as BookingCreateBody;

  // handle dynamic user
  const dynamicUserList = getUsernameList(reqBody.user as string);
  const eventTypeSlug = reqBody.eventTypeSlug;
  const eventTypeId = reqBody.eventTypeId;
  const tAttendees = await getTranslation(reqBody.language ?? "en", "common");
  const tGuests = await getTranslation("en", "common");
  log.debug(`Booking eventType ${eventTypeId} started`);

  const isTimeInPast = (time: string): boolean => {
    return dayjs(time).isBefore(new Date(), "day");
  };

  if (isTimeInPast(reqBody.start)) {
    const error = {
      errorCode: "BookingDateInPast",
      message: "Attempting to create a meeting in the past.",
    };

    log.error(`Booking ${eventTypeId} failed`, error);
    return res.status(400).json(error);
  }

  const eventType = !eventTypeId ? getDefaultEvent(eventTypeSlug) : await getEventTypesFromDB(eventTypeId);
  if (!eventType) return res.status(404).json({ message: "eventType.notFound" });

  let users = !eventTypeId
    ? await prisma.user.findMany({
        where: {
          username: {
            in: dynamicUserList,
          },
        },
        ...userSelect,
      })
    : eventType.users;

  /* If this event was pre-relationship migration */
  if (!users.length && eventType.userId) {
    const eventTypeUser = await prisma.user.findUnique({
      where: {
        id: eventType.userId,
      },
      ...userSelect,
    });
    if (!eventTypeUser) return res.status(404).json({ message: "eventTypeUser.notFound" });
    users.push(eventTypeUser);
  }

  const organizer = await prisma.user.findUnique({
    where: {
      id: users[0].id,
    },
    select: {
      locale: true,
    },
  });

  const tOrganizer = await getTranslation(organizer?.locale ?? "en", "common");

  if (eventType.schedulingType === SchedulingType.ROUND_ROBIN) {
    const bookingCounts = await getUserNameWithBookingCounts(
      eventTypeId,
      ensureArray(reqBody.user) || users.map((user) => user.username)
    );

    users = getLuckyUsers(users, bookingCounts);
  }

  const invitee = [
    {
      email: reqBody.email,
      name: reqBody.name,
      timeZone: reqBody.timeZone,
      language: { translate: tAttendees, locale: reqBody.language ?? "en" },
    },
  ];
  const guests = (reqBody.guests || []).map((guest) => {
    const g = {
      email: guest,
      name: "",
      timeZone: reqBody.timeZone,
      language: { translate: tGuests, locale: "en" },
    };
    return g;
  });

  // For seats, if the booking already exists then we want to add the new attendee to the existing booking
  if (reqBody.bookingId) {
    if (!eventType.seatsPerTimeSlot)
      return res.status(404).json({ message: "Event type does not have seats" });

    const booking = await prisma.booking.findUnique({
      where: {
        id: reqBody.bookingId,
      },
      include: {
        attendees: true,
      },
    });
    if (!booking) return res.status(404).json({ message: "Booking not found" });

    if (eventType.seatsPerTimeSlot <= booking.attendees.length)
      return res.status(409).json({ message: "Booking seats are full" });

    if (booking.attendees.some((attendee) => attendee.email === invitee[0].email))
      return res.status(409).json({ message: "Already signed up for time slot" });

    await prisma.booking.update({
      where: {
        id: reqBody.bookingId,
      },
      data: {
        attendees: {
          create: {
            email: invitee[0].email,
            name: invitee[0].name,
            timeZone: invitee[0].timeZone,
            locale: invitee[0].language.locale,
          },
        },
      },
    });

    return res.status(201).json(booking);
  }

  const teamMemberPromises =
    eventType.schedulingType === SchedulingType.COLLECTIVE
      ? users.slice(1).map(async function (user) {
          return {
            email: user.email || "",
            name: user.name || "",
            timeZone: user.timeZone,
            language: {
              translate: await getTranslation(user.locale ?? "en", "common"),
              locale: user.locale ?? "en",
            },
          };
        })
      : [];

  const teamMembers = await Promise.all(teamMemberPromises);

  const attendeesList = [...invitee, ...guests, ...teamMembers];

  const seed = `${users[0].username}:${dayjs(req.body.start).utc().format()}:${new Date().getTime()}`;
  const uid = translator.fromUUID(uuidv5(seed, uuidv5.URL));

  const eventNameObject = {
    attendeeName: reqBody.name || "Nameless",
    eventType: eventType.title,
    eventName: eventType.eventName,
    host: users[0].name || "Nameless",
    t: tOrganizer,
  };

  const additionalNotes =
    reqBody.notes +
    reqBody.customInputs.reduce(
      (str, input) => str + "<br /><br />" + input.label + ":<br />" + input.value,
      ""
    );

  const evt: CalendarEvent = {
    type: eventType.title,
    title: getEventName(eventNameObject), //this needs to be either forced in english, or fetched for each attendee and organizer separately
    description: eventType.description,
    additionalNotes,
    startTime: reqBody.start,
    endTime: reqBody.end,
    organizer: {
      name: users[0].name || "Nameless",
      email: users[0].email || "Email-less",
      timeZone: users[0].timeZone,
      language: { translate: tOrganizer, locale: organizer?.locale ?? "en" },
    },
    attendees: attendeesList,
    location: reqBody.location, // Will be processed by the EventManager later.
    /** For team events & dynamic collective events, we will need to handle each member destinationCalendar eventually */
    destinationCalendar: eventType.destinationCalendar || users[0].destinationCalendar,
    hideCalendarNotes: eventType.hideCalendarNotes,
  };

  if (eventType.schedulingType === SchedulingType.COLLECTIVE) {
    evt.team = {
      members: users.map((user) => user.name || user.username || "Nameless"),
      name: eventType.team?.name || "Nameless",
    }; // used for invitee emails
  }

  // Initialize EventManager with credentials
  const rescheduleUid = reqBody.rescheduleUid;

  async function createBooking() {
    // @TODO: check as metadata
    if (req.body.web3Details) {
      const { web3Details } = req.body;
      await verifyAccount(web3Details.userSignature, web3Details.userWallet);
    }

    const eventTypeRel = !eventTypeId
      ? {}
      : {
          connect: {
            id: eventTypeId,
          },
        };

    const dynamicEventSlugRef = !eventTypeId ? eventTypeSlug : null;
    const dynamicGroupSlugRef = !eventTypeId ? (reqBody.user as string).toLowerCase() : null;

    return prisma.booking.create({
      include: {
        user: {
          select: { email: true, name: true, timeZone: true },
        },
        attendees: true,
      },
      data: {
        uid,
        title: evt.title,
        startTime: dayjs(evt.startTime).toDate(),
        endTime: dayjs(evt.endTime).toDate(),
        description: evt.additionalNotes,
        confirmed: (!eventType.requiresConfirmation && !eventType.price) || !!rescheduleUid,
        location: evt.location,
        eventType: eventTypeRel,
        attendees: {
          createMany: {
            data: evt.attendees.map((attendee) => {
              //if attendee is team member, it should fetch their locale not booker's locale
              //perhaps make email fetch request to see if his locale is stored, else
              const retObj = {
                name: attendee.name,
                email: attendee.email,
                timeZone: attendee.timeZone,
                locale: attendee.language.locale,
              };
              return retObj;
            }),
          },
        },
        dynamicEventSlugRef,
        dynamicGroupSlugRef,
        user: {
          connect: {
            id: users[0].id,
          },
        },
        destinationCalendar: evt.destinationCalendar
          ? {
              connect: { id: evt.destinationCalendar.id },
            }
          : undefined,
      },
    });
  }

  let results: EventResult[] = [];
  let referencesToCreate: PartialReference[] = [];
  let user: User | null = null;

  /** Let's start checking for availability */
  for (const currentUser of users) {
    if (!currentUser) {
      console.error(`currentUser not found`);
      return;
    }
    if (!user) user = currentUser;

    const selectedCalendars = await prisma.selectedCalendar.findMany({
      where: {
        userId: currentUser.id,
      },
    });

    const credentials = currentUser.credentials;
    const calendarBusyTimes: EventBusyDate[] = await prisma.booking
      .findMany({
        where: {
          userId: currentUser.id,
          eventTypeId: eventTypeId,
        },
      })
      .then((bookings) => bookings.map((booking) => ({ end: booking.endTime, start: booking.startTime })));

    if (credentials) {
      await getBusyCalendarTimes(credentials, reqBody.start, reqBody.end, selectedCalendars).then(
        (busyTimes) => calendarBusyTimes.push(...busyTimes)
      );

      const videoBusyTimes = (await getBusyVideoTimes(credentials)).filter(notEmpty);
      calendarBusyTimes.push(...videoBusyTimes);
    }

    console.log("calendarBusyTimes==>>>", calendarBusyTimes);

    const bufferedBusyTimes: BufferedBusyTimes = calendarBusyTimes.map((a) => ({
      start: dayjs(a.start).subtract(currentUser.bufferTime, "minute").toString(),
      end: dayjs(a.end).add(currentUser.bufferTime, "minute").toString(),
    }));

    let isAvailableToBeBooked = true;
    try {
      isAvailableToBeBooked = isAvailable(bufferedBusyTimes, reqBody.start, eventType.length);
    } catch {
      log.debug({
        message: "Unable set isAvailableToBeBooked. Using true. ",
      });
    }

    if (!isAvailableToBeBooked) {
      const error = {
        errorCode: "BookingUserUnAvailable",
        message: `${currentUser.name} is unavailable at this time.`,
      };

      log.debug(`Booking ${currentUser.name} failed`, error);
      res.status(409).json(error);
      return;
    }

    let timeOutOfBounds = false;

    try {
      timeOutOfBounds = isOutOfBounds(reqBody.start, {
        periodType: eventType.periodType,
        periodDays: eventType.periodDays,
        periodEndDate: eventType.periodEndDate,
        periodStartDate: eventType.periodStartDate,
        periodCountCalendarDays: eventType.periodCountCalendarDays,
        timeZone: currentUser.timeZone,
      });
    } catch {
      log.debug({
        message: "Unable set timeOutOfBounds. Using false. ",
      });
    }

    if (timeOutOfBounds) {
      const error = {
        errorCode: "BookingUserUnAvailable",
        message: `${currentUser.name} is unavailable at this time.`,
      };

      log.debug(`Booking ${currentUser.name} failed`, error);
      res.status(400).json(error);
      return;
    }
  }

  type Booking = Prisma.PromiseReturnType<typeof createBooking>;
  let booking: Booking | null = null;
  try {
    booking = await createBooking();
    evt.uid = booking.uid;
  } catch (_err) {
    const err = getErrorFromUnknown(_err);
    log.error(`Booking ${eventTypeId} failed`, "Error when saving booking to db", err.message);
    if (err.code === "P2002") {
      res.status(409).json({ message: "booking.conflict" });
      return;
    }
    res.status(500).end();
    return;
  }

  if (!user) throw Error("Can't continue, user not found.");

  // After polling videoBusyTimes, credentials might have been changed due to refreshment, so query them again.
  const credentials = await refreshCredentials(user.credentials);
  const eventManager = new EventManager({ ...user, credentials });

  if (rescheduleUid) {
    // Use EventManager to conditionally use all needed integrations.
    const updateManager = await eventManager.update(evt, rescheduleUid);
<<<<<<< HEAD
=======
    // This gets overridden when updating the event - to check if notes have been hidden or not. We just reset this back
    // to the default description when we are sending the emails.
    evt.description = eventType.description;
>>>>>>> 96f62945

    results = updateManager.results;
    referencesToCreate = updateManager.referencesToCreate;

    if (results.length > 0 && results.every((res) => !res.success)) {
      const error = {
        errorCode: "BookingReschedulingMeetingFailed",
        message: "Booking Rescheduling failed",
      };

      log.error(`Booking ${user.name} failed`, error, results);
    } else {
      const metadata: AdditionInformation = {};

      if (results.length) {
        // TODO: Handle created event metadata more elegantly
        const [updatedEvent] = Array.isArray(results[0].updatedEvent)
          ? results[0].updatedEvent
          : [results[0].updatedEvent];
        if (updatedEvent) {
          metadata.hangoutLink = updatedEvent.hangoutLink;
          metadata.conferenceData = updatedEvent.conferenceData;
          metadata.entryPoints = updatedEvent.entryPoints;
        }
      }

      await sendRescheduledEmails({ ...evt, additionInformation: metadata });
    }
    // If it's not a reschedule, doesn't require confirmation and there's no price,
    // Create a booking
  } else if (!eventType.requiresConfirmation && !eventType.price) {
    // Use EventManager to conditionally use all needed integrations.
    const createManager = await eventManager.create(evt);

<<<<<<< HEAD
=======
    // This gets overridden when creating the event - to check if notes have been hidden or not. We just reset this back
    // to the default description when we are sending the emails.
    evt.description = eventType.description;

>>>>>>> 96f62945
    results = createManager.results;
    referencesToCreate = createManager.referencesToCreate;

    if (results.length > 0 && results.every((res) => !res.success)) {
      const error = {
        errorCode: "BookingCreatingMeetingFailed",
        message: "Booking failed",
      };

      log.error(`Booking ${user.username} failed`, error, results);
    } else {
      const metadata: AdditionInformation = {};

      if (results.length) {
        // TODO: Handle created event metadata more elegantly
        metadata.hangoutLink = results[0].createdEvent?.hangoutLink;
        metadata.conferenceData = results[0].createdEvent?.conferenceData;
        metadata.entryPoints = results[0].createdEvent?.entryPoints;
      }
      await sendScheduledEmails({ ...evt, additionInformation: metadata });
    }
  }

  if (eventType.requiresConfirmation && !rescheduleUid) {
    await sendOrganizerRequestEmail(evt);
    await sendAttendeeRequestEmail(evt, attendeesList[0]);
  }

  if (typeof eventType.price === "number" && eventType.price > 0) {
    try {
      const [firstStripeCredential] = user.credentials.filter((cred) => cred.type == "stripe_payment");
      if (!booking.user) booking.user = user;
      const payment = await handlePayment(evt, eventType, firstStripeCredential, booking);

      res.status(201).json({ ...booking, message: "Payment required", paymentUid: payment.uid });
      return;
    } catch (e) {
      log.error(`Creating payment failed`, e);
      res.status(500).json({ message: "Payment Failed" });
      return;
    }
  }

  log.debug(`Booking ${user.username} completed`);

  const eventTrigger: WebhookTriggerEvents = rescheduleUid ? "BOOKING_RESCHEDULED" : "BOOKING_CREATED";
  const subscriberOptions = {
    userId: user.id,
    eventTypeId,
    triggerEvent: eventTrigger,
  };

  // Send Webhook call if hooked to BOOKING_CREATED & BOOKING_RESCHEDULED
  const subscribers = await getSubscribers(subscriberOptions);
  console.log("evt:", {
    ...evt,
    metadata: reqBody.metadata,
  });
  const promises = subscribers.map((sub) =>
    sendPayload(
      eventTrigger,
      new Date().toISOString(),
      sub.subscriberUrl,
      {
        ...evt,
        rescheduleUid,
        metadata: reqBody.metadata,
      },
      sub.payloadTemplate
    ).catch((e) => {
      console.error(`Error executing webhook for event: ${eventTrigger}, URL: ${sub.subscriberUrl}`, e);
    })
  );
  await Promise.all(promises);
  // Avoid passing referencesToCreate with id unique constrain values
  await prisma.booking.update({
    where: {
      uid: booking.uid,
    },
    data: {
      references: {
        createMany: {
          data: referencesToCreate,
        },
      },
    },
  });

  // booking successful
  return res.status(201).json(booking);
}

export function getLuckyUsers(
  users: User[],
  bookingCounts: Prisma.PromiseReturnType<typeof getUserNameWithBookingCounts>
) {
  if (!bookingCounts.length) users.slice(0, 1);

  const [firstMostAvailableUser] = bookingCounts.sort((a, b) => (a.bookingCount > b.bookingCount ? 1 : -1));
  const luckyUser = users.find((user) => user.username === firstMostAvailableUser?.username);
  return luckyUser ? [luckyUser] : users;
}<|MERGE_RESOLUTION|>--- conflicted
+++ resolved
@@ -599,12 +599,9 @@
   if (rescheduleUid) {
     // Use EventManager to conditionally use all needed integrations.
     const updateManager = await eventManager.update(evt, rescheduleUid);
-<<<<<<< HEAD
-=======
     // This gets overridden when updating the event - to check if notes have been hidden or not. We just reset this back
     // to the default description when we are sending the emails.
     evt.description = eventType.description;
->>>>>>> 96f62945
 
     results = updateManager.results;
     referencesToCreate = updateManager.referencesToCreate;
@@ -639,13 +636,10 @@
     // Use EventManager to conditionally use all needed integrations.
     const createManager = await eventManager.create(evt);
 
-<<<<<<< HEAD
-=======
     // This gets overridden when creating the event - to check if notes have been hidden or not. We just reset this back
     // to the default description when we are sending the emails.
     evt.description = eventType.description;
 
->>>>>>> 96f62945
     results = createManager.results;
     referencesToCreate = createManager.referencesToCreate;
 
