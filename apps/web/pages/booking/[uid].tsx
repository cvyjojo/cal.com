import { BookingStatus } from "@prisma/client";
import { Collapsible, CollapsibleContent, CollapsibleTrigger } from "@radix-ui/react-collapsible";
import classNames from "classnames";
import { createEvent } from "ics";
import type { GetServerSidePropsContext } from "next";
import { useSession } from "next-auth/react";
import Link from "next/link";
import { useRouter } from "next/router";
import { useEffect, useRef, useState } from "react";
import { RRule } from "rrule";
import { z } from "zod";

import BookingPageTagManager from "@calcom/app-store/BookingPageTagManager";
import type { getEventLocationValue } from "@calcom/app-store/locations";
import { getSuccessPageLocationMessage, guessEventLocationType } from "@calcom/app-store/locations";
import { getEventTypeAppData } from "@calcom/app-store/utils";
import { getEventName } from "@calcom/core/event";
import type { ConfigType } from "@calcom/dayjs";
import dayjs from "@calcom/dayjs";
import {
  sdkActionManager,
  useEmbedNonStylesConfig,
  useIsBackgroundTransparent,
  useIsEmbed,
} from "@calcom/embed-core/embed-iframe";
import {
  SystemField,
  getBookingFieldsWithSystemFields,
} from "@calcom/features/bookings/lib/getBookingFields";
import { parseRecurringEvent } from "@calcom/lib";
import CustomBranding from "@calcom/lib/CustomBranding";
import { APP_NAME } from "@calcom/lib/constants";
import {
  formatToLocalizedDate,
  formatToLocalizedTime,
  formatToLocalizedTimezone,
} from "@calcom/lib/date-fns";
import { getDefaultEvent } from "@calcom/lib/defaultEvents";
import { useLocale } from "@calcom/lib/hooks/useLocale";
import useTheme from "@calcom/lib/hooks/useTheme";
import { getEveryFreqFor } from "@calcom/lib/recurringStrings";
import { maybeGetBookingUidFromSeat } from "@calcom/lib/server/maybeGetBookingUidFromSeat";
import { collectPageParameters, telemetryEventTypes, useTelemetry } from "@calcom/lib/telemetry";
import { getIs24hClockFromLocalStorage, isBrowserLocale24h } from "@calcom/lib/timeFormat";
import { localStorage } from "@calcom/lib/webstorage";
import prisma from "@calcom/prisma";
import type { Prisma } from "@calcom/prisma/client";
import { bookingMetadataSchema } from "@calcom/prisma/zod-utils";
import { customInputSchema, EventTypeMetaDataSchema } from "@calcom/prisma/zod-utils";
import { Button, EmailInput, HeadSeo, Badge } from "@calcom/ui";
import { FiX, FiExternalLink, FiChevronLeft, FiCheck, FiCalendar } from "@calcom/ui/components/icon";

import { timeZone } from "@lib/clock";
import { getBookingWithResponses } from "@lib/getBooking";
import type { inferSSRProps } from "@lib/types/inferSSRProps";

import CancelBooking from "@components/booking/CancelBooking";
import EventReservationSchema from "@components/schemas/EventReservationSchema";

import { ssrInit } from "@server/lib/ssr";

function redirectToExternalUrl(url: string) {
  window.parent.location.href = url;
}

/**
 * Redirects to external URL with query params from current URL.
 * Query Params and Hash Fragment if present in external URL are kept intact.
 */
function RedirectionToast({ url }: { url: string }) {
  const [timeRemaining, setTimeRemaining] = useState(10);
  const [isToastVisible, setIsToastVisible] = useState(true);

  const { t } = useLocale();
  const timerRef = useRef<number | null>(null);
  const router = useRouter();
  const { cancel: isCancellationMode } = querySchema.parse(router.query);
  const urlWithSuccessParamsRef = useRef<string | null>();
  if (isCancellationMode && timerRef.current) {
    setIsToastVisible(false);
  }

  useEffect(() => {
    if (!isToastVisible && timerRef.current) {
      window.clearInterval(timerRef.current);
    }
  }, [isToastVisible]);

  useEffect(() => {
    const parsedExternalUrl = new URL(url);

    const parsedSuccessUrl = new URL(document.URL);

    // eslint-disable-next-line @typescript-eslint/ban-ts-comment
    /* @ts-ignore */ //https://stackoverflow.com/questions/49218765/typescript-and-iterator-type-iterableiteratort-is-not-an-array-type
    for (const [name, value] of parsedExternalUrl.searchParams.entries()) {
      parsedSuccessUrl.searchParams.set(name, value);
    }

    const urlWithSuccessParams =
      parsedExternalUrl.origin +
      parsedExternalUrl.pathname +
      "?" +
      parsedSuccessUrl.searchParams.toString() +
      parsedExternalUrl.hash;
    urlWithSuccessParamsRef.current = urlWithSuccessParams;

    timerRef.current = window.setInterval(() => {
      if (timeRemaining > 0) {
        setTimeRemaining((timeRemaining) => {
          return timeRemaining - 1;
        });
      } else {
        redirectToExternalUrl(urlWithSuccessParams);
        window.clearInterval(timerRef.current as number);
      }
    }, 1000);
    return () => {
      window.clearInterval(timerRef.current as number);
    };
  }, [timeRemaining, url]);

  if (!isToastVisible) {
    return null;
  }

  return (
    <>
      <div className="relative z-[60] pb-2 sm:pb-5">
        <div className="mx-auto w-full sm:max-w-7xl sm:px-2 lg:px-8">
          <div className="border border-green-600 bg-green-500 p-2 sm:p-3">
            <div className="flex flex-wrap items-center justify-between">
              <div className="flex w-0 flex-1 items-center">
                <p className="text-inverted truncate font-medium sm:mx-3">
                  <span className="md:hidden">Redirecting to {url} ...</span>
                  <span className="hidden md:inline">
                    {t("you_are_being_redirected", { url, seconds: timeRemaining })}
                  </span>
                </p>
              </div>
              <div className="order-3 mt-2 w-full flex-shrink-0 sm:order-2 sm:mt-0 sm:w-auto">
                <button
                  onClick={() => {
                    if (urlWithSuccessParamsRef.current) {
                      redirectToExternalUrl(urlWithSuccessParamsRef.current);
                    }
                  }}
                  className="bg-default flex w-full items-center justify-center rounded-sm border border-transparent px-4 py-2 text-sm font-medium text-green-600 hover:bg-green-50">
                  {t("continue")}
                </button>
              </div>
              <div className="order-2 flex-shrink-0 sm:order-3 sm:ml-2">
                <button
                  type="button"
                  onClick={() => {
                    setIsToastVisible(false);
                  }}
                  className="-mr-1 flex rounded-md p-2 hover:bg-green-600 focus:outline-none focus:ring-2 focus:ring-white">
                  <FiX className="text-inverted h-6 w-6" />
                </button>
              </div>
            </div>
          </div>
        </div>
      </div>
    </>
  );
}

type SuccessProps = inferSSRProps<typeof getServerSideProps>;

const stringToBoolean = z
  .string()
  .optional()
  .transform((val) => val === "true");

const querySchema = z.object({
  uid: z.string(),
  allRemainingBookings: stringToBoolean,
  cancel: stringToBoolean,
  changes: stringToBoolean,
  reschedule: stringToBoolean,
  isSuccessBookingPage: z.string().optional(),
  formerTime: z.string().optional(),
  email: z.string().optional(),
  seatReferenceUid: z.string().optional(),
});

export default function Success(props: SuccessProps) {
  const { t } = useLocale();
  const router = useRouter();
  const {
    allRemainingBookings,
    isSuccessBookingPage,
    cancel: isCancellationMode,
    changes,
    formerTime,
    email,
    seatReferenceUid,
  } = querySchema.parse(router.query);

  const tz =
    (isSuccessBookingPage
      ? props.bookingInfo.attendees.find((attendee) => attendee.email === email)?.timeZone
      : props.bookingInfo.eventType?.timeZone || props.bookingInfo.user?.timeZone) || timeZone();

  const location = props.bookingInfo.location as ReturnType<typeof getEventLocationValue>;

  const locationVideoCallUrl: string | undefined = bookingMetadataSchema.parse(
    props?.bookingInfo?.metadata || {}
  )?.videoCallUrl;

  const status = props.bookingInfo?.status;
  const reschedule = props.bookingInfo.status === BookingStatus.ACCEPTED;
  const cancellationReason = props.bookingInfo.cancellationReason || props.bookingInfo.rejectionReason;

  const attendeeName =
    typeof props?.bookingInfo?.attendees?.[0]?.name === "string"
      ? props?.bookingInfo?.attendees?.[0]?.name
      : "Nameless";

  const [is24h, setIs24h] = useState(isBrowserLocale24h());
  const { data: session } = useSession();

  const [date, setDate] = useState(dayjs.utc(props.bookingInfo.startTime));
  const { eventType, bookingInfo } = props;

  const isBackgroundTransparent = useIsBackgroundTransparent();
  const isEmbed = useIsEmbed();
  const shouldAlignCentrallyInEmbed = useEmbedNonStylesConfig("align") !== "left";
  const shouldAlignCentrally = !isEmbed || shouldAlignCentrallyInEmbed;
  const [calculatedDuration, setCalculatedDuration] = useState<number | undefined>(undefined);

  function setIsCancellationMode(value: boolean) {
    const query_ = { ...router.query };

    if (value) {
      query_.cancel = "true";
    } else {
      if (query_.cancel) {
        delete query_.cancel;
      }
    }

    router.replace(
      {
        pathname: router.pathname,
        query: { ...query_ },
      },
      undefined,
      { scroll: false }
    );
  }

  const eventNameObject = {
    attendeeName,
    eventType: props.eventType.title,
    eventName: (props.dynamicEventName as string) || props.eventType.eventName,
    host: props.profile.name || "Nameless",
    location: location,
    bookingFields: bookingInfo.responses,
    t,
  };

  const giphyAppData = getEventTypeAppData(eventType, "giphy");
  const giphyImage = giphyAppData?.thankYouPage;

  const eventName = getEventName(eventNameObject, true);
  const needsConfirmation = eventType.requiresConfirmation && reschedule != true;
  const userIsOwner = !!(session?.user?.id && eventType.owner?.id === session.user.id);

  const isCancelled =
    status === "CANCELLED" ||
    status === "REJECTED" ||
    (!!seatReferenceUid &&
      !bookingInfo.seatsReferences.some((reference) => reference.referenceUid === seatReferenceUid));

  const telemetry = useTelemetry();
  useEffect(() => {
    if (top !== window) {
      //page_view will be collected automatically by _middleware.ts
      telemetry.event(telemetryEventTypes.embedView, collectPageParameters("/booking"));
    }
  }, [telemetry]);

  useEffect(() => {
    const users = eventType.users;
    if (!sdkActionManager) return;
    // TODO: We should probably make it consistent with Webhook payload. Some data is not available here, as and when requirement comes we can add
    sdkActionManager.fire("bookingSuccessful", {
      booking: bookingInfo,
      eventType,
      date: date.toString(),
      duration: calculatedDuration,
      organizer: {
        name: users[0].name || "Nameless",
        email: users[0].email || "Email-less",
        timeZone: users[0].timeZone,
      },
      confirmed: !needsConfirmation,
      // TODO: Add payment details
    });
    setDate(date.tz(localStorage.getItem("timeOption.preferredTimeZone") || dayjs.tz.guess()));
    setIs24h(!!getIs24hClockFromLocalStorage());
    // eslint-disable-next-line react-hooks/exhaustive-deps
  }, [eventType, needsConfirmation]);

  useEffect(() => {
    setCalculatedDuration(
      dayjs(props.bookingInfo.endTime).diff(dayjs(props.bookingInfo.startTime), "minutes")
    );
  }, []);

  function eventLink(): string {
    const optional: { location?: string } = {};
    if (locationVideoCallUrl) {
      optional["location"] = locationVideoCallUrl;
    }

    const event = createEvent({
      start: [
        date.toDate().getUTCFullYear(),
        (date.toDate().getUTCMonth() as number) + 1,
        date.toDate().getUTCDate(),
        date.toDate().getUTCHours(),
        date.toDate().getUTCMinutes(),
      ],
      startInputType: "utc",
      title: eventName,
      description: props.eventType.description ? props.eventType.description : undefined,
      /** formatted to required type of description ^ */
      duration: {
        minutes: calculatedDuration,
      },
      ...optional,
    });

    if (event.error) {
      throw event.error;
    }

    return encodeURIComponent(event.value ? event.value : false);
  }

  function getTitle(): string {
    const titleSuffix = props.recurringBookings ? "_recurring" : "";
    if (isCancelled) {
      return "";
    }
    if (needsConfirmation) {
      if (props.profile.name !== null) {
        return t("user_needs_to_confirm_or_reject_booking" + titleSuffix, {
          user: props.profile.name,
        });
      }
      return t("needs_to_be_confirmed_or_rejected" + titleSuffix);
    }
    return t("emailed_you_and_attendees" + titleSuffix);
  }

  useTheme(isSuccessBookingPage ? props.profile.theme : "light");
  const title = t(
    `booking_${needsConfirmation ? "submitted" : "confirmed"}${props.recurringBookings ? "_recurring" : ""}`
  );

  const locationToDisplay = getSuccessPageLocationMessage(
    locationVideoCallUrl ? locationVideoCallUrl : location,
    t,
    bookingInfo.status
  );

  const providerName = guessEventLocationType(location)?.label;

  return (
    <div className={isEmbed ? "" : "h-screen"} data-testid="success-page">
      {!isEmbed && (
        <EventReservationSchema
          reservationId={bookingInfo.uid}
          eventName={eventName}
          startTime={bookingInfo.startTime}
          endTime={bookingInfo.endTime}
          organizer={bookingInfo.user}
          attendees={bookingInfo.attendees}
          location={locationToDisplay}
          description={bookingInfo.description}
          status={status}
        />
      )}
      {userIsOwner && !isEmbed && (
        <div className="mt-2 ml-4 -mb-4">
          <Link
            href={allRemainingBookings ? "/bookings/recurring" : "/bookings/upcoming"}
            className="hover:bg-subtle text-subtle dark:hover:text-inverted hover:text-default mt-2 inline-flex px-1 py-2 text-sm dark:hover:bg-transparent">
            <FiChevronLeft className="h-5 w-5" /> {t("back_to_bookings")}
          </Link>
        </div>
      )}
      <HeadSeo title={title} description={title} />
      <BookingPageTagManager eventType={eventType} />
      <CustomBranding lightVal={props.profile.brandColor} darkVal={props.profile.darkBrandColor} />
      <main className={classNames(shouldAlignCentrally ? "mx-auto" : "", isEmbed ? "" : "max-w-3xl")}>
        <div className={classNames("overflow-y-auto", isEmbed ? "" : "z-50 ")}>
          {isSuccessBookingPage && !isCancellationMode && eventType.successRedirectUrl ? (
            <RedirectionToast url={eventType.successRedirectUrl} />
          ) : null}{" "}
          <div
            className={classNames(
              shouldAlignCentrally ? "text-center" : "",
              "flex items-end justify-center px-4 pt-4 pb-20  sm:block sm:p-0"
            )}>
            <div
              className={classNames("my-4 transition-opacity sm:my-0", isEmbed ? "" : " inset-0")}
              aria-hidden="true">
              <div
                className={classNames(
                  "main inline-block transform overflow-hidden rounded-lg border sm:my-8 sm:max-w-xl",
                  isBackgroundTransparent ? "" : "dark:bg-darkgray-100 dark:border-darkgray-200 bg-default",
                  "px-8 pt-5 pb-4 text-left align-bottom transition-all sm:w-full sm:py-8 sm:align-middle"
                )}
                role="dialog"
                aria-modal="true"
                aria-labelledby="modal-headline">
                <div
                  className={classNames(
                    "mx-auto flex items-center justify-center",
                    !giphyImage && !isCancelled && !needsConfirmation
                      ? "bg-success h-12 w-12 rounded-full"
                      : "",
                    !giphyImage && !isCancelled && needsConfirmation
                      ? "bg-subtle h-12 w-12 rounded-full"
                      : "",
                    isCancelled ? "bg-error h-12 w-12 rounded-full" : ""
                  )}>
                  {giphyImage && !needsConfirmation && (
                    // eslint-disable-next-line @next/next/no-img-element
                    <img src={giphyImage} alt="Gif from Giphy" />
                  )}
                  {!giphyImage && !needsConfirmation && !isCancelled && (
                    <FiCheck className="h-5 w-5 text-green-600" />
                  )}
                  {needsConfirmation && !isCancelled && <FiCalendar className="text-emphasis h-5 w-5" />}
                  {isCancelled && <FiX className="h-5 w-5 text-red-600" />}
                </div>
                <div className="mt-6 mb-8 text-center last:mb-0">
                  <h3
                    className="text-emphasis dark:text-inverted text-2xl font-semibold leading-6"
                    data-testid={isCancelled ? "cancelled-headline" : ""}
                    id="modal-headline">
                    {needsConfirmation && !isCancelled
                      ? props.recurringBookings
                        ? t("submitted_recurring")
                        : t("submitted")
                      : isCancelled
                      ? seatReferenceUid
                        ? t("no_longer_attending")
                        : t("event_cancelled")
                      : props.recurringBookings
                      ? t("meeting_is_scheduled_recurring")
                      : t("meeting_is_scheduled")}
                  </h3>
                  <div className="mt-3">
                    <p className="text-default dark:text-gray-300">{getTitle()}</p>
                  </div>
                  {props.paymentStatus &&
                    (bookingInfo.status === BookingStatus.CANCELLED ||
                      bookingInfo.status === BookingStatus.REJECTED) && (
                      <h4>
                        {!props.paymentStatus.success &&
                          !props.paymentStatus.refunded &&
                          t("booking_with_payment_cancelled")}
                        {props.paymentStatus.success &&
                          !props.paymentStatus.refunded &&
                          t("booking_with_payment_cancelled_already_paid")}
                        {props.paymentStatus.refunded && t("booking_with_payment_cancelled_refunded")}
                      </h4>
                    )}

                  <div className="border-bookinglightest text-bookingdark dark:border-darkgray-200 mt-8 grid grid-cols-3 border-t pt-8 text-left dark:text-gray-300">
                    {(isCancelled || reschedule) && cancellationReason && (
                      <>
                        <div className="font-medium">
                          {isCancelled ? t("reason") : t("reschedule_reason_success_page")}
                        </div>
                        <div className="col-span-2 mb-6 last:mb-0">{cancellationReason}</div>
                      </>
                    )}
                    <div className="font-medium">{t("what")}</div>
                    <div className="col-span-2 mb-6 last:mb-0">{eventName}</div>
                    <div className="font-medium">{t("when")}</div>
                    <div className="col-span-2 mb-6 last:mb-0">
                      {reschedule && !!formerTime && (
                        <p className="line-through">
                          <RecurringBookings
                            eventType={props.eventType}
                            duration={calculatedDuration}
                            recurringBookings={props.recurringBookings}
                            allRemainingBookings={allRemainingBookings}
                            date={dayjs(formerTime)}
                            is24h={is24h}
                            isCancelled={isCancelled}
                            tz={tz}
                          />
                        </p>
                      )}
                      <RecurringBookings
                        eventType={props.eventType}
                        duration={calculatedDuration}
                        recurringBookings={props.recurringBookings}
                        allRemainingBookings={allRemainingBookings}
                        date={date}
                        is24h={is24h}
                        isCancelled={isCancelled}
                        tz={tz}
                      />
                    </div>
                    {(bookingInfo?.user || bookingInfo?.attendees) && (
                      <>
                        <div className="font-medium">{t("who")}</div>
                        <div className="col-span-2 last:mb-0">
                          {bookingInfo?.user && (
                            <div className="mb-3">
                              <div>
                                <span className="mr-2">{bookingInfo.user.name}</span>
                                <Badge variant="blue">{t("Host")}</Badge>
                              </div>
                              <p className="text-bookinglight">{bookingInfo.user.email}</p>
                            </div>
                          )}
                          {bookingInfo?.attendees.map((attendee) => (
                            <div key={attendee.name} className="mb-3 last:mb-0">
                              {attendee.name && <p>{attendee.name}</p>}
                              <p className="text-bookinglight">{attendee.email}</p>
                            </div>
                          ))}
                        </div>
                      </>
                    )}
                    {locationToDisplay && !isCancelled && (
                      <>
                        <div className="mt-3 font-medium">{t("where")}</div>
                        <div className="col-span-2 mt-3">
                          {locationToDisplay.startsWith("http") ? (
                            <a
                              href={locationToDisplay}
                              target="_blank"
                              title={locationToDisplay}
                              className="text-default flex items-center gap-2 underline dark:text-gray-50"
                              rel="noreferrer">
                              {providerName || "Link"}
                              <FiExternalLink className="text-default dark:text-inverted inline h-4 w-4" />
                            </a>
                          ) : (
                            locationToDisplay
                          )}
                        </div>
                      </>
                    )}
                    {bookingInfo?.description && (
                      <>
                        <div className="mt-9 font-medium">{t("additional_notes")}</div>
                        <div className="col-span-2 mb-2 mt-9">
                          <p className="break-words">{bookingInfo.description}</p>
                        </div>
                      </>
                    )}

                    {Object.entries(bookingInfo.responses).map(([name, response]) => {
                      const field = eventType.bookingFields.find((field) => field.name === name);
                      // We show location in the "where" section
                      // We show Booker Name, Emails and guests in Who section
                      // We show notes in additional notes section
                      // We show rescheduleReason at the top
                      if (!field) return null;
                      const isSystemField = SystemField.safeParse(field.name);
                      if (isSystemField.success) return null;

                      const label = field.label || t(field.defaultLabel || "");

                      return (
                        <>
                          <div className="mt-9 font-medium">{label}</div>
                          <div className="col-span-2 mb-2 mt-9">
                            <p
                              className="break-words"
                              data-testid="field-response"
                              data-fob-field={field.name}>
                              {response.toString()}
                            </p>
                          </div>
                        </>
                      );
                    })}
                  </div>
                </div>
                {(!needsConfirmation || !userIsOwner) &&
                  !isCancelled &&
                  (!isCancellationMode ? (
                    <>
                      <hr className="border-bookinglightest dark:border-darkgray-300 mb-8" />
                      <div className="text-center last:pb-0">
                        <span className="text-emphasis ltr:mr-2 rtl:ml-2 dark:text-gray-50">
                          {t("need_to_make_a_change")}
                        </span>

                        {!props.recurringBookings && (
<<<<<<< HEAD
                          <span className="text-bookinglight text-default inline">
                            <span className="underline">
                              <Link href={`/reschedule/${bookingInfo?.uid}`} legacyBehavior>
=======
                          <span className="text-bookinglight inline text-gray-700">
                            <span className="underline" data-testid="reschedule-link">
                              <Link
                                href={`/reschedule/${seatReferenceUid || bookingInfo?.uid}`}
                                legacyBehavior>
>>>>>>> 5cbd334a
                                {t("reschedule")}
                              </Link>
                            </span>
                            <span className="mx-2">{t("or_lowercase")}</span>
                          </span>
                        )}

                        <button
                          data-testid="cancel"
                          className={classNames(
                            "text-bookinglight text-default underline",
                            props.recurringBookings && "ltr:mr-2 rtl:ml-2"
                          )}
                          onClick={() => setIsCancellationMode(true)}>
                          {t("cancel")}
                        </button>
                      </div>
                    </>
                  ) : (
                    <>
                      <hr className="border-bookinglightest dark:border-darkgray-200" />
                      <CancelBooking
                        booking={{ uid: bookingInfo?.uid, title: bookingInfo?.title, id: bookingInfo?.id }}
                        profile={{ name: props.profile.name, slug: props.profile.slug }}
                        recurringEvent={eventType.recurringEvent}
                        team={eventType?.team?.name}
                        setIsCancellationMode={setIsCancellationMode}
                        theme={isSuccessBookingPage ? props.profile.theme : "light"}
                        allRemainingBookings={allRemainingBookings}
                        seatReferenceUid={seatReferenceUid}
                      />
                    </>
                  ))}
                {userIsOwner &&
                  !needsConfirmation &&
                  !isCancellationMode &&
                  !isCancelled &&
                  !!calculatedDuration && (
                    <>
                      <hr className="border-bookinglightest dark:border-darkgray-300 mt-8" />
                      <div className="text-bookingdark align-center flex flex-row justify-center pt-8">
                        <span className="text-default flex self-center font-medium ltr:mr-2 rtl:ml-2 dark:text-gray-50">
                          {t("add_to_calendar")}
                        </span>
                        <div className="justify-left mt-1 flex text-left sm:mt-0">
                          <Link
                            href={
                              `https://calendar.google.com/calendar/r/eventedit?dates=${date
                                .utc()
                                .format("YYYYMMDDTHHmmss[Z]")}/${date
                                .add(calculatedDuration, "minute")
                                .utc()
                                .format("YYYYMMDDTHHmmss[Z]")}&text=${eventName}&details=${
                                props.eventType.description
                              }` +
                              (typeof locationVideoCallUrl === "string"
                                ? "&location=" + encodeURIComponent(locationVideoCallUrl)
                                : "") +
                              (props.eventType.recurringEvent
                                ? "&recur=" +
                                  encodeURIComponent(new RRule(props.eventType.recurringEvent).toString())
                                : "")
                            }
                            className="dark:text-inverted h-10 w-10 rounded-sm border border-subtle px-3 py-2 ltr:mr-2 rtl:ml-2 dark:border-empthasis">
                            <svg
                              className="-mt-1.5 inline-block h-4 w-4"
                              fill="currentColor"
                              xmlns="http://www.w3.org/2000/svg"
                              viewBox="0 0 24 24">
                              <title>Google</title>
                              <path d="M12.48 10.92v3.28h7.84c-.24 1.84-.853 3.187-1.787 4.133-1.147 1.147-2.933 2.4-6.053 2.4-4.827 0-8.6-3.893-8.6-8.72s3.773-8.72 8.6-8.72c2.6 0 4.507 1.027 5.907 2.347l2.307-2.307C18.747 1.44 16.133 0 12.48 0 5.867 0 .307 5.387.307 12s5.56 12 12.173 12c3.573 0 6.267-1.173 8.373-3.36 2.16-2.16 2.84-5.213 2.84-7.667 0-.76-.053-1.467-.173-2.053H12.48z" />
                            </svg>
                          </Link>
                          <Link
                            href={
                              encodeURI(
                                "https://outlook.live.com/calendar/0/deeplink/compose?body=" +
                                  props.eventType.description +
                                  "&enddt=" +
                                  date.add(calculatedDuration, "minute").utc().format() +
                                  "&path=%2Fcalendar%2Faction%2Fcompose&rru=addevent&startdt=" +
                                  date.utc().format() +
                                  "&subject=" +
                                  eventName
                              ) +
                              (locationVideoCallUrl
                                ? "&location=" + encodeURIComponent(locationVideoCallUrl)
                                : "")
                            }
                            className="dark:text-inverted mx-2 h-10 w-10 rounded-sm border border-subtle px-3 py-2 dark:border-empthasis"
                            target="_blank">
                            <svg
                              className="mr-1 -mt-1.5 inline-block h-4 w-4"
                              fill="currentColor"
                              xmlns="http://www.w3.org/2000/svg"
                              viewBox="0 0 24 24">
                              <title>Microsoft Outlook</title>
                              <path d="M7.88 12.04q0 .45-.11.87-.1.41-.33.74-.22.33-.58.52-.37.2-.87.2t-.85-.2q-.35-.21-.57-.55-.22-.33-.33-.75-.1-.42-.1-.86t.1-.87q.1-.43.34-.76.22-.34.59-.54.36-.2.87-.2t.86.2q.35.21.57.55.22.34.31.77.1.43.1.88zM24 12v9.38q0 .46-.33.8-.33.32-.8.32H7.13q-.46 0-.8-.33-.32-.33-.32-.8V18H1q-.41 0-.7-.3-.3-.29-.3-.7V7q0-.41.3-.7Q.58 6 1 6h6.5V2.55q0-.44.3-.75.3-.3.75-.3h12.9q.44 0 .75.3.3.3.3.75V10.85l1.24.72h.01q.1.07.18.18.07.12.07.25zm-6-8.25v3h3v-3zm0 4.5v3h3v-3zm0 4.5v1.83l3.05-1.83zm-5.25-9v3h3.75v-3zm0 4.5v3h3.75v-3zm0 4.5v2.03l2.41 1.5 1.34-.8v-2.73zM9 3.75V6h2l.13.01.12.04v-2.3zM5.98 15.98q.9 0 1.6-.3.7-.32 1.19-.86.48-.55.73-1.28.25-.74.25-1.61 0-.83-.25-1.55-.24-.71-.71-1.24t-1.15-.83q-.68-.3-1.55-.3-.92 0-1.64.3-.71.3-1.2.85-.5.54-.75 1.3-.25.74-.25 1.63 0 .85.26 1.56.26.72.74 1.23.48.52 1.17.81.69.3 1.56.3zM7.5 21h12.39L12 16.08V17q0 .41-.3.7-.29.3-.7.3H7.5zm15-.13v-7.24l-5.9 3.54Z" />
                            </svg>
                          </Link>
                          <Link
                            href={
                              encodeURI(
                                "https://outlook.office.com/calendar/0/deeplink/compose?body=" +
                                  props.eventType.description +
                                  "&enddt=" +
                                  date.add(calculatedDuration, "minute").utc().format() +
                                  "&path=%2Fcalendar%2Faction%2Fcompose&rru=addevent&startdt=" +
                                  date.utc().format() +
                                  "&subject=" +
                                  eventName
                              ) +
                              (locationVideoCallUrl
                                ? "&location=" + encodeURIComponent(locationVideoCallUrl)
                                : "")
                            }
                            className="dark:text-inverted mx-2 h-10 w-10 rounded-sm border border-subtle px-3 py-2 dark:border-empthasis"
                            target="_blank">
                            <svg
                              className="mr-1 -mt-1.5 inline-block h-4 w-4"
                              fill="currentColor"
                              xmlns="http://www.w3.org/2000/svg"
                              viewBox="0 0 24 24">
                              <title>Microsoft Office</title>
                              <path d="M21.53 4.306v15.363q0 .807-.472 1.433-.472.627-1.253.85l-6.888 1.974q-.136.037-.29.055-.156.019-.293.019-.396 0-.72-.105-.321-.106-.656-.292l-4.505-2.544q-.248-.137-.391-.366-.143-.23-.143-.515 0-.434.304-.738.304-.305.739-.305h5.831V4.964l-4.38 1.563q-.533.187-.856.658-.322.472-.322 1.03v8.078q0 .496-.248.912-.25.416-.683.651l-2.072 1.13q-.286.148-.571.148-.497 0-.844-.347-.348-.347-.348-.844V6.563q0-.62.33-1.19.328-.571.874-.881L11.07.285q.248-.136.534-.21.285-.075.57-.075.211 0 .38.031.166.031.364.093l6.888 1.899q.384.11.7.329.317.217.547.52.23.305.353.67.125.367.125.764zm-1.588 15.363V4.306q0-.273-.16-.478-.163-.204-.423-.28l-3.388-.93q-.397-.111-.794-.23-.397-.117-.794-.216v19.68l4.976-1.427q.26-.074.422-.28.161-.204.161-.477z" />
                            </svg>
                          </Link>
                          <Link
                            href={"data:text/calendar," + eventLink()}
                            className="dark:text-inverted mx-2 h-10 w-10 rounded-sm border border-subtle px-3 py-2 dark:border-empthasis"
                            download={props.eventType.title + ".ics"}>
                            <svg
                              version="1.1"
                              fill="currentColor"
                              xmlns="http://www.w3.org/2000/svg"
                              viewBox="0 0 1000 1000"
                              className="mr-1 -mt-1.5 inline-block h-4 w-4">
                              <title>{t("other")}</title>
                              <path d="M971.3,154.9c0-34.7-28.2-62.9-62.9-62.9H611.7c-1.3,0-2.6,0.1-3.9,0.2V10L28.7,87.3v823.4L607.8,990v-84.6c1.3,0.1,2.6,0.2,3.9,0.2h296.7c34.7,0,62.9-28.2,62.9-62.9V154.9z M607.8,636.1h44.6v-50.6h-44.6v-21.9h44.6v-50.6h-44.6v-92h277.9v230.2c0,3.8-3.1,7-7,7H607.8V636.1z M117.9,644.7l-50.6-2.4V397.5l50.6-2.2V644.7z M288.6,607.3c17.6,0.6,37.3-2.8,49.1-7.2l9.1,48c-11,5.1-35.6,9.9-66.9,8.3c-85.4-4.3-127.5-60.7-127.5-132.6c0-86.2,57.8-136.7,133.2-140.1c30.3-1.3,53.7,4,64.3,9.2l-12.2,48.9c-12.1-4.9-28.8-9.2-49.5-8.6c-45.3,1.2-79.5,30.1-79.5,87.4C208.8,572.2,237.8,605.7,288.6,607.3z M455.5,665.2c-32.4-1.6-63.7-11.3-79.1-20.5l12.6-50.7c16.8,9.1,42.9,18.5,70.4,19.4c30.1,1,46.3-10.7,46.3-29.3c0-17.8-14-28.1-48.8-40.6c-46.9-16.4-76.8-41.7-76.8-81.5c0-46.6,39.3-84.1,106.8-87.1c33.3-1.5,58.3,4.2,76.5,11.2l-15.4,53.3c-12.1-5.3-33.5-12.8-62.3-12c-28.3,0.8-41.9,13.6-41.9,28.1c0,17.8,16.1,25.5,53.6,39c52.9,18.5,78.4,45.3,78.4,86.4C575.6,629.7,536.2,669.2,455.5,665.2z M935.3,842.7c0,14.9-12.1,27-27,27H611.7c-1.3,0-2.6-0.2-3.9-0.4V686.2h270.9c19.2,0,34.9-15.6,34.9-34.9V398.4c0-19.2-15.6-34.9-34.9-34.9h-47.1v-32.3H808v32.3h-44.8v-32.3h-22.7v32.3h-43.3v-32.3h-22.7v32.3H628v-32.3h-20.2v-203c1.31.2,2.6-0.4,3.9-0.4h296.7c14.9,0,27,12.1,27,27L935.3,842.7L935.3,842.7z" />
                            </svg>
                          </Link>
                        </div>
                      </div>
                    </>
                  )}

                {session === null && !(userIsOwner || props.hideBranding) && (
                  <>
                    <hr className="border-bookinglightest dark:border-darkgray-300 mt-8" />
                    <div className="border-bookinglightest text-booking-lighter dark:border-darkgray-300 dark:text-inverted pt-8 text-center text-xs">
                      <a href="https://cal.com/signup">
                        {t("create_booking_link_with_calcom", { appName: APP_NAME })}
                      </a>

                      <form
                        onSubmit={(e) => {
                          e.preventDefault();
                          const target = e.target as typeof e.target & {
                            email: { value: string };
                          };
                          router.push(`https://cal.com/signup?email=${target.email.value}`);
                        }}
                        className="mt-4 flex">
                        <EmailInput
                          name="email"
                          id="email"
                          defaultValue={email}
                          className="mr- focus:border-brand-default border-bookinglightest dark:border-darkgray-300 border-default dark:text-inverted mt-0 block w-full rounded-none rounded-l-md shadow-sm focus:ring-black dark:bg-black sm:text-sm"
                          placeholder="rick.astley@cal.com"
                        />
                        <Button
                          size="lg"
                          type="submit"
                          className="min-w-max rounded-none rounded-r-md"
                          color="primary">
                          {t("try_for_free")}
                        </Button>
                      </form>
                    </div>
                  </>
                )}
              </div>
            </div>
          </div>
        </div>
      </main>
    </div>
  );
}

Success.isThemeSupported = true;

type RecurringBookingsProps = {
  eventType: SuccessProps["eventType"];
  recurringBookings: SuccessProps["recurringBookings"];
  date: dayjs.Dayjs;
  duration: number | undefined;
  is24h: boolean;
  allRemainingBookings: boolean;
  isCancelled: boolean;
  tz: string;
};

export function RecurringBookings({
  eventType,
  recurringBookings,
  duration,
  date,
  allRemainingBookings,
  is24h,
  isCancelled,
  tz,
}: RecurringBookingsProps) {
  const [moreEventsVisible, setMoreEventsVisible] = useState(false);
  const {
    t,
    i18n: { language },
  } = useLocale();
  const recurringBookingsSorted = recurringBookings
    ? recurringBookings.sort((a: ConfigType, b: ConfigType) => (dayjs(a).isAfter(dayjs(b)) ? 1 : -1))
    : null;

  if (!duration) return null;

  if (recurringBookingsSorted && allRemainingBookings) {
    return (
      <>
        {eventType.recurringEvent?.count && (
          <span className="font-medium">
            {getEveryFreqFor({
              t,
              recurringEvent: eventType.recurringEvent,
              recurringCount: recurringBookings?.length ?? undefined,
            })}
          </span>
        )}
        {eventType.recurringEvent?.count &&
          recurringBookingsSorted.slice(0, 4).map((dateStr: string, idx: number) => (
            <div key={idx} className={classNames("mb-2", isCancelled ? "line-through" : "")}>
              {formatToLocalizedDate(dayjs.tz(dateStr, tz), language, "full", tz)}
              <br />
              {formatToLocalizedTime(dayjs(dateStr), language, undefined, !is24h, tz)} -{" "}
              {formatToLocalizedTime(dayjs(dateStr).add(duration, "m"), language, undefined, !is24h, tz)}{" "}
              <span className="text-bookinglight">
                ({formatToLocalizedTimezone(dayjs(dateStr), language, tz)})
              </span>
            </div>
          ))}
        {recurringBookingsSorted.length > 4 && (
          <Collapsible open={moreEventsVisible} onOpenChange={() => setMoreEventsVisible(!moreEventsVisible)}>
            <CollapsibleTrigger
              type="button"
              className={classNames("flex w-full", moreEventsVisible ? "hidden" : "")}>
              + {t("plus_more", { count: recurringBookingsSorted.length - 4 })}
            </CollapsibleTrigger>
            <CollapsibleContent>
              {eventType.recurringEvent?.count &&
                recurringBookingsSorted.slice(4).map((dateStr: string, idx: number) => (
                  <div key={idx} className={classNames("mb-2", isCancelled ? "line-through" : "")}>
                    {formatToLocalizedDate(dayjs.tz(date, tz), language, "full", tz)}
                    <br />
                    {formatToLocalizedTime(date, language, undefined, !is24h, tz)} -{" "}
                    {formatToLocalizedTime(dayjs(date).add(duration, "m"), language, undefined, !is24h, tz)}{" "}
                    <span className="text-bookinglight">
                      ({formatToLocalizedTimezone(dayjs(dateStr), language, tz)})
                    </span>
                  </div>
                ))}
            </CollapsibleContent>
          </Collapsible>
        )}
      </>
    );
  }

  return (
    <div className={classNames(isCancelled ? "line-through" : "")}>
      {formatToLocalizedDate(date, language, "full", tz)}
      <br />
      {formatToLocalizedTime(date, language, undefined, !is24h, tz)} -{" "}
      {formatToLocalizedTime(dayjs(date).add(duration, "m"), language, undefined, !is24h, tz)}{" "}
      <span className="text-bookinglight">({formatToLocalizedTimezone(date, language, tz)})</span>
    </div>
  );
}

const getEventTypesFromDB = async (id: number) => {
  const userSelect = {
    id: true,
    name: true,
    username: true,
    hideBranding: true,
    theme: true,
    brandColor: true,
    darkBrandColor: true,
    email: true,
    timeZone: true,
  };
  const eventType = await prisma.eventType.findUnique({
    where: {
      id,
    },
    select: {
      id: true,
      title: true,
      description: true,
      length: true,
      eventName: true,
      recurringEvent: true,
      requiresConfirmation: true,
      userId: true,
      successRedirectUrl: true,
      customInputs: true,
      locations: true,
      price: true,
      currency: true,
      bookingFields: true,
      disableGuests: true,
      timeZone: true,
      owner: {
        select: userSelect,
      },
      users: {
        select: userSelect,
      },
      hosts: {
        select: {
          user: {
            select: userSelect,
          },
        },
      },
      team: {
        select: {
          slug: true,
          name: true,
          hideBranding: true,
        },
      },
      workflows: {
        select: {
          workflow: {
            select: {
              id: true,
              steps: true,
            },
          },
        },
      },
      metadata: true,
      seatsPerTimeSlot: true,
      seatsShowAttendees: true,
      periodStartDate: true,
      periodEndDate: true,
    },
  });

  if (!eventType) {
    return eventType;
  }

  const metadata = EventTypeMetaDataSchema.parse(eventType.metadata);

  return {
    isDynamic: false,
    ...eventType,
    bookingFields: getBookingFieldsWithSystemFields(eventType),
    metadata,
  };
};

const schema = z.object({
  uid: z.string(),
  email: z.string().optional(),
  eventTypeSlug: z.string().optional(),
  cancel: stringToBoolean,
});

const handleSeatsEventTypeOnBooking = (
  eventType: {
    seatsPerTimeSlot?: number | null;
    seatsShowAttendees: boolean | null;
    [x: string | number | symbol]: unknown;
  },
  bookingInfo: Partial<
    Prisma.BookingGetPayload<{ include: { attendees: { select: { name: true; email: true } } } }>
  >,
  email: string
) => {
  if (eventType?.seatsPerTimeSlot !== null) {
    // @TODO: right now bookings with seats doesn't save every description that its entered by every user
    delete bookingInfo.description;
  } else {
    return;
  }
  if (!eventType.seatsShowAttendees) {
    const attendee = bookingInfo?.attendees?.find((a) => {
      return a.email === email;
    });

    bookingInfo["attendees"] = attendee ? [attendee] : [];
  }
  return bookingInfo;
};

export async function getServerSideProps(context: GetServerSidePropsContext) {
  const ssr = await ssrInit(context);
  const parsedQuery = schema.safeParse(context.query);
  if (!parsedQuery.success) return { notFound: true };
  const { uid, email, eventTypeSlug, cancel } = parsedQuery.data;

  const bookingInfoRaw = await prisma.booking.findFirst({
    where: {
      uid: await maybeGetBookingUidFromSeat(prisma, uid),
    },
    select: {
      title: true,
      id: true,
      uid: true,
      description: true,
      customInputs: true,
      smsReminderNumber: true,
      recurringEventId: true,
      startTime: true,
      endTime: true,
      location: true,
      status: true,
      metadata: true,
      cancellationReason: true,
      responses: true,
      rejectionReason: true,
      user: {
        select: {
          id: true,
          name: true,
          email: true,
          username: true,
          timeZone: true,
        },
      },
      attendees: {
        select: {
          name: true,
          email: true,
          timeZone: true,
        },
      },
      eventTypeId: true,
      eventType: {
        select: {
          eventName: true,
          slug: true,
          timeZone: true,
        },
      },
      seatsReferences: {
        select: {
          referenceUid: true,
        },
      },
    },
  });
  if (!bookingInfoRaw) {
    return {
      notFound: true,
    };
  }

  const eventTypeRaw = !bookingInfoRaw.eventTypeId
    ? getDefaultEvent(eventTypeSlug || "")
    : await getEventTypesFromDB(bookingInfoRaw.eventTypeId);
  if (!eventTypeRaw) {
    return {
      notFound: true,
    };
  }

  const bookingInfo = getBookingWithResponses(bookingInfoRaw, eventTypeRaw);

  // @NOTE: had to do this because Server side cant return [Object objects]
  // probably fixable with json.stringify -> json.parse
  bookingInfo["startTime"] = (bookingInfo?.startTime as Date)?.toISOString() as unknown as Date;
  bookingInfo["endTime"] = (bookingInfo?.endTime as Date)?.toISOString() as unknown as Date;

  eventTypeRaw.users = !!eventTypeRaw.hosts?.length
    ? eventTypeRaw.hosts.map((host) => host.user)
    : eventTypeRaw.users;

  if (!eventTypeRaw.users.length) {
    if (!eventTypeRaw.owner)
      return {
        notFound: true,
      };
    eventTypeRaw.users.push({
      ...eventTypeRaw.owner,
    });
  }

  const eventType = {
    ...eventTypeRaw,
    periodStartDate: eventTypeRaw.periodStartDate?.toString() ?? null,
    periodEndDate: eventTypeRaw.periodEndDate?.toString() ?? null,
    metadata: EventTypeMetaDataSchema.parse(eventTypeRaw.metadata),
    recurringEvent: parseRecurringEvent(eventTypeRaw.recurringEvent),
    customInputs: customInputSchema.array().parse(eventTypeRaw.customInputs),
  };

  if (eventType.metadata?.disableSuccessPage && eventType.successRedirectUrl && !cancel) {
    return {
      redirect: {
        destination: eventType.successRedirectUrl,
        permanent: false,
      },
    };
  }

  const profile = {
    name: eventType.team?.name || eventType.users[0]?.name || null,
    email: eventType.team ? null : eventType.users[0].email || null,
    theme: (!eventType.team?.name && eventType.users[0]?.theme) || null,
    brandColor: eventType.team ? null : eventType.users[0].brandColor || null,
    darkBrandColor: eventType.team ? null : eventType.users[0].darkBrandColor || null,
    slug: eventType.team?.slug || eventType.users[0]?.username || null,
  };

  if (bookingInfo !== null && email && eventType.seatsPerTimeSlot) {
    handleSeatsEventTypeOnBooking(eventType, bookingInfo, email);
  }

  const payment = await prisma.payment.findFirst({
    where: {
      bookingId: bookingInfo.id,
    },
    select: {
      success: true,
      refunded: true,
    },
  });

  return {
    props: {
      hideBranding: eventType.team ? eventType.team.hideBranding : eventType.users[0].hideBranding,
      profile,
      eventType,
      recurringBookings: await getRecurringBookings(bookingInfo.recurringEventId),
      trpcState: ssr.dehydrate(),
      dynamicEventName: bookingInfo?.eventType?.eventName || "",
      bookingInfo,
      paymentStatus: payment,
    },
  };
}

async function getRecurringBookings(recurringEventId: string | null) {
  if (!recurringEventId) return null;
  const recurringBookings = await prisma.booking.findMany({
    where: {
      recurringEventId,
    },
    select: {
      startTime: true,
    },
  });
  return recurringBookings.map((obj) => obj.startTime.toString());
}<|MERGE_RESOLUTION|>--- conflicted
+++ resolved
@@ -603,17 +603,11 @@
                         </span>
 
                         {!props.recurringBookings && (
-<<<<<<< HEAD
                           <span className="text-bookinglight text-default inline">
-                            <span className="underline">
-                              <Link href={`/reschedule/${bookingInfo?.uid}`} legacyBehavior>
-=======
-                          <span className="text-bookinglight inline text-gray-700">
                             <span className="underline" data-testid="reschedule-link">
                               <Link
                                 href={`/reschedule/${seatReferenceUid || bookingInfo?.uid}`}
                                 legacyBehavior>
->>>>>>> 5cbd334a
                                 {t("reschedule")}
                               </Link>
                             </span>
@@ -677,7 +671,7 @@
                                   encodeURIComponent(new RRule(props.eventType.recurringEvent).toString())
                                 : "")
                             }
-                            className="dark:text-inverted h-10 w-10 rounded-sm border border-subtle px-3 py-2 ltr:mr-2 rtl:ml-2 dark:border-empthasis">
+                            className="dark:text-inverted border-subtle dark:border-empthasis h-10 w-10 rounded-sm border px-3 py-2 ltr:mr-2 rtl:ml-2">
                             <svg
                               className="-mt-1.5 inline-block h-4 w-4"
                               fill="currentColor"
@@ -703,7 +697,7 @@
                                 ? "&location=" + encodeURIComponent(locationVideoCallUrl)
                                 : "")
                             }
-                            className="dark:text-inverted mx-2 h-10 w-10 rounded-sm border border-subtle px-3 py-2 dark:border-empthasis"
+                            className="dark:text-inverted border-subtle dark:border-empthasis mx-2 h-10 w-10 rounded-sm border px-3 py-2"
                             target="_blank">
                             <svg
                               className="mr-1 -mt-1.5 inline-block h-4 w-4"
@@ -730,7 +724,7 @@
                                 ? "&location=" + encodeURIComponent(locationVideoCallUrl)
                                 : "")
                             }
-                            className="dark:text-inverted mx-2 h-10 w-10 rounded-sm border border-subtle px-3 py-2 dark:border-empthasis"
+                            className="dark:text-inverted border-subtle dark:border-empthasis mx-2 h-10 w-10 rounded-sm border px-3 py-2"
                             target="_blank">
                             <svg
                               className="mr-1 -mt-1.5 inline-block h-4 w-4"
@@ -743,7 +737,7 @@
                           </Link>
                           <Link
                             href={"data:text/calendar," + eventLink()}
-                            className="dark:text-inverted mx-2 h-10 w-10 rounded-sm border border-subtle px-3 py-2 dark:border-empthasis"
+                            className="dark:text-inverted border-subtle dark:border-empthasis mx-2 h-10 w-10 rounded-sm border px-3 py-2"
                             download={props.eventType.title + ".ics"}>
                             <svg
                               version="1.1"
