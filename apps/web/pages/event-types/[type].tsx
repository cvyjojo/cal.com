import { GlobeAltIcon, PhoneIcon, XIcon } from "@heroicons/react/outline";
import {
  ChevronRightIcon,
  ClockIcon,
  DocumentIcon,
  ExternalLinkIcon,
  LinkIcon,
  LocationMarkerIcon,
  PencilIcon,
  PlusIcon,
  TrashIcon,
  UserAddIcon,
  UsersIcon,
} from "@heroicons/react/solid";
import { zodResolver } from "@hookform/resolvers/zod";
import {
  EventTypeCustomInput,
  MembershipRole,
  PeriodType,
  Prisma,
  SchedulingType,
  EventTypeAttendeeReminder,
} from "@prisma/client";
import { Collapsible, CollapsibleContent, CollapsibleTrigger } from "@radix-ui/react-collapsible";
import * as RadioGroup from "@radix-ui/react-radio-group";
import classNames from "classnames";
import dayjs from "dayjs";
import timezone from "dayjs/plugin/timezone";
import utc from "dayjs/plugin/utc";
import { GetServerSidePropsContext } from "next";
import { useRouter } from "next/router";
import React, { useEffect, useState } from "react";
import { Controller, useForm } from "react-hook-form";
import { FormattedNumber, IntlProvider } from "react-intl";
import Select, { Props as SelectProps } from "react-select";
import { JSONObject } from "superjson/dist/types";
import { z } from "zod";

import getApps, { getLocationOptions, hasIntegration } from "@calcom/app-store/utils";
import { useLocale } from "@calcom/lib/hooks/useLocale";
import showToast from "@calcom/lib/notification";
import { StripeData } from "@calcom/stripe/server";
import Button from "@calcom/ui/Button";
import { Dialog, DialogContent, DialogTrigger } from "@calcom/ui/Dialog";
import Switch from "@calcom/ui/Switch";
import { Form } from "@calcom/ui/form/fields";
import AttendeeReminderTypeForm from "@ee/components/eventtype/AttendeeReminderTypeForm";

import { QueryCell } from "@lib/QueryCell";
import { asStringOrThrow, asStringOrUndefined } from "@lib/asStringOrNull";
import { getSession } from "@lib/auth";
import { HttpError } from "@lib/core/http/error";
import { LocationType } from "@lib/location";
import prisma from "@lib/prisma";
import { slugify } from "@lib/slugify";
import { trpc } from "@lib/trpc";
import { inferSSRProps } from "@lib/types/inferSSRProps";

import { ClientSuspense } from "@components/ClientSuspense";
import DestinationCalendarSelector from "@components/DestinationCalendarSelector";
import Loader from "@components/Loader";
import Shell from "@components/Shell";
import ConfirmationDialogContent from "@components/dialog/ConfirmationDialogContent";
import CustomInputTypeForm from "@components/pages/eventtypes/CustomInputTypeForm";
import InfoBadge from "@components/ui/InfoBadge";
import CheckboxField from "@components/ui/form/CheckboxField";
import CheckedSelect from "@components/ui/form/CheckedSelect";
import { DateRangePicker } from "@components/ui/form/DateRangePicker";
import MinutesField from "@components/ui/form/MinutesField";
import * as RadioArea from "@components/ui/form/radio-area";
import WebhookListContainer from "@components/webhook/WebhookListContainer";

import { getTranslation } from "@server/lib/i18n";

import bloxyApi from "../../web3/dummyResps/bloxyApi";

dayjs.extend(utc);
dayjs.extend(timezone);

interface Token {
  name?: string;
  address: string;
  symbol: string;
}

interface NFT extends Token {
  // Some OpenSea NFTs have several contracts
  contracts: Array<Token>;
}

type OptionTypeBase = {
  label: string;
  value: LocationType;
  disabled?: boolean;
};

const AvailabilitySelect = ({ className, ...props }: SelectProps) => {
  const query = trpc.useQuery(["viewer.availability.list"]);

  return (
    <QueryCell
      query={query}
      success={({ data }) => {
        const options = data.schedules.map((schedule) => ({
          value: schedule.id,
          label: schedule.name,
        }));

        const value = options.find((option) =>
          props.value
            ? option.value === props.value
            : option.value === data.schedules.find((schedule) => schedule.isDefault)?.id
        );
        return (
          <Select
            {...props}
            options={options}
            isSearchable={false}
            classNamePrefix="react-select"
            className={classNames(
              "react-select-container focus:border-primary-500 focus:ring-primary-500 block w-full min-w-0 flex-1 rounded-sm border border-gray-300 sm:text-sm",
              className
            )}
            value={value}
          />
        );
      }}
    />
  );
};

const EventTypePage = (props: inferSSRProps<typeof getServerSideProps>) => {
  const { t } = useLocale();
  const PERIOD_TYPES = [
    {
      type: "ROLLING" as const,
      suffix: t("into_the_future"),
    },
    {
      type: "RANGE" as const,
      prefix: t("within_date_range"),
    },
    {
      type: "UNLIMITED" as const,
      prefix: t("indefinitely_into_future"),
    },
  ];
  const { eventType, locationOptions, team, teamMembers, hasPaymentIntegration, currency } = props;

  const router = useRouter();

  const updateMutation = trpc.useMutation("viewer.eventTypes.update", {
    onSuccess: async ({ eventType }) => {
      await router.push("/event-types");
      showToast(
        t("event_type_updated_successfully", {
          eventTypeTitle: eventType.title,
        }),
        "success"
      );
    },
    onError: (err) => {
      if (err instanceof HttpError) {
        const message = `${err.statusCode}: ${err.message}`;
        showToast(message, "error");
      }

      if (err.data?.code === "UNAUTHORIZED") {
        const message = `${err.data.code}: You are not able to update this event`;
        showToast(message, "error");
      }
    },
  });

  const deleteMutation = trpc.useMutation("viewer.eventTypes.delete", {
    onSuccess: async () => {
      await router.push("/event-types");
      showToast(t("event_type_deleted_successfully"), "success");
    },
    onError: (err) => {
      if (err instanceof HttpError) {
        const message = `${err.statusCode}: ${err.message}`;
        showToast(message, "error");
      }
    },
  });
  const connectedCalendarsQuery = trpc.useQuery(["viewer.connectedCalendars"]);

  const [editIcon, setEditIcon] = useState(true);
  const [showLocationModal, setShowLocationModal] = useState(false);
  const [selectedLocation, setSelectedLocation] = useState<OptionTypeBase | undefined>(undefined);
  const [selectedCustomInput, setSelectedCustomInput] = useState<EventTypeCustomInput | undefined>(undefined);
  const [selectedCustomInputModalOpen, setSelectedCustomInputModalOpen] = useState(false);
  const [customInputs, setCustomInputs] = useState<EventTypeCustomInput[]>(
    eventType.customInputs.sort((a, b) => a.id - b.id) || []
  );
  const [tokensList, setTokensList] = useState<Array<Token>>([]);
  const [selectedAttendeeReminder, setSelectedAttendeeReminder] = useState<
    EventTypeAttendeeReminder | undefined
  >(undefined);
  const [selectedAttendeeReminderModalOpen, setSelectedAttendeeReminderModalOpen] = useState(false);
  const [attendeeReminders, setAttendeeReminders] = useState<EventTypeAttendeeReminder[]>(
    eventType.attendeeReminders.sort((a, b) => a.id - b.id) || []
  );

  const periodType =
    PERIOD_TYPES.find((s) => s.type === eventType.periodType) ||
    PERIOD_TYPES.find((s) => s.type === "UNLIMITED");

  const [requirePayment, setRequirePayment] = useState(eventType.price > 0);
  const [advancedSettingsVisible, setAdvancedSettingsVisible] = useState(false);

  useEffect(() => {
    const fetchTokens = async () => {
      // Get a list of most popular ERC20s and ERC777s, combine them into a single list, set as tokensList
      try {
        const erc20sList: Array<Token> =
          //   await axios.get(`https://api.bloxy.info/token/list?key=${process.env.BLOXY_API_KEY}`)
          // ).data
          bloxyApi.slice(0, 100).map((erc20: Token) => {
            const { name, address, symbol } = erc20;
            return { name, address, symbol };
          });

        const exodiaList = await (await fetch(`https://exodia.io/api/trending?page=1`)).json();

        const nftsList: Array<Token> = exodiaList.map((nft: NFT) => {
          const { name, contracts } = nft;
          if (nft.contracts[0]) {
            const { address, symbol } = contracts[0];
            return { name, address, symbol };
          }
        });

        const unifiedList: Array<Token> = [...erc20sList, ...nftsList];

        setTokensList(unifiedList);
      } catch (err) {
        showToast("Failed to load ERC20s & NFTs list. Please enter an address manually.", "error");
      }
    };

    console.log(tokensList); // Just here to make sure it passes the gc hook. Can remove once actual use is made of tokensList.

    fetchTokens();
  }, []);

  async function deleteEventTypeHandler(event: React.MouseEvent<HTMLElement, MouseEvent>) {
    event.preventDefault();

    const payload = { id: eventType.id };
    deleteMutation.mutate(payload);
  }

  const openLocationModal = (type: LocationType) => {
    setSelectedLocation(locationOptions.find((option) => option.value === type));
    setShowLocationModal(true);
  };

  const removeLocation = (selectedLocation: typeof eventType.locations[number]) => {
    formMethods.setValue(
      "locations",
      formMethods.getValues("locations").filter((location) => location.type !== selectedLocation.type),
      { shouldValidate: true }
    );
  };

  const addLocation = (newLocationType: LocationType, details = {}) => {
    const existingIdx = formMethods.getValues("locations").findIndex((loc) => newLocationType === loc.type);
    if (existingIdx !== -1) {
      const copy = formMethods.getValues("locations");
      copy[existingIdx] = {
        ...formMethods.getValues("locations")[existingIdx],
        ...details,
      };
      formMethods.setValue("locations", copy);
    } else {
      formMethods.setValue(
        "locations",
        formMethods.getValues("locations").concat({ type: newLocationType, ...details })
      );
    }
  };

  const LocationOptions = () => {
    if (!selectedLocation) {
      return null;
    }
    switch (selectedLocation.value) {
      case LocationType.InPerson:
        return (
          <div>
            <label htmlFor="address" className="block text-sm font-medium text-gray-700">
              {t("set_address_place")}
            </label>
            <div className="mt-1">
              <input
                type="text"
                {...locationFormMethods.register("locationAddress")}
                id="address"
                required
                className="focus:border-primary-500 focus:ring-primary-500 block w-full rounded-sm border-gray-300 text-sm shadow-sm"
                defaultValue={
                  formMethods
                    .getValues("locations")
                    .find((location) => location.type === LocationType.InPerson)?.address
                }
              />
            </div>
          </div>
        );
      case LocationType.Link:
        return (
          <div>
            <label htmlFor="address" className="block text-sm font-medium text-gray-700">
              {t("set_link_meeting")}
            </label>
            <div className="mt-1">
              <input
                type="text"
                {...locationFormMethods.register("locationLink")}
                id="address"
                required
                className="focus:border-primary-500 focus:ring-primary-500 block w-full rounded-sm border-gray-300 shadow-sm sm:text-sm"
                defaultValue={
                  formMethods.getValues("locations").find((location) => location.type === LocationType.Link)
                    ?.link
                }
              />
              {locationFormMethods.formState.errors.locationLink && (
                <p className="mt-1 text-red-500">
                  {locationFormMethods.formState.errors.locationLink.message}
                </p>
              )}
            </div>
          </div>
        );
      case LocationType.Phone:
        return <p className="text-sm">{t("cal_invitee_phone_number_scheduling")}</p>;
      /* TODO: Render this dynamically from App Store */
      case LocationType.GoogleMeet:
        return <p className="text-sm">{t("cal_provide_google_meet_location")}</p>;
      case LocationType.Zoom:
        return <p className="text-sm">{t("cal_provide_zoom_meeting_url")}</p>;
      case LocationType.Daily:
        return <p className="text-sm">{t("cal_provide_video_meeting_url")}</p>;
      case LocationType.Jitsi:
        return <p className="text-sm">{t("cal_provide_jitsi_meeting_url")}</p>;
      case LocationType.Huddle01:
        return <p className="text-sm">{t("cal_provide_huddle01_meeting_url")}</p>;
      case LocationType.Tandem:
        return <p className="text-sm">{t("cal_provide_tandem_meeting_url")}</p>;
      case LocationType.Teams:
        return <p className="text-sm">{t("cal_provide_teams_meeting_url")}</p>;
      default:
        return null;
    }
  };

  const removeCustom = (index: number) => {
    formMethods.getValues("customInputs").splice(index, 1);
    customInputs.splice(index, 1);
    setCustomInputs([...customInputs]);
  };

  const removeReminder = (index: number) => {
    formMethods.getValues("attendeeReminders").splice(index, 1);
    attendeeReminders.splice(index, 1);
    setAttendeeReminders([...attendeeReminders]);
  };

  const schedulingTypeOptions: {
    value: SchedulingType;
    label: string;
    description: string;
  }[] = [
    {
      value: SchedulingType.COLLECTIVE,
      label: t("collective"),
      description: t("collective_description"),
    },
    {
      value: SchedulingType.ROUND_ROBIN,
      label: t("round_robin"),
      description: t("round_robin_description"),
    },
  ];

  const [periodDates] = useState<{ startDate: Date; endDate: Date }>({
    startDate: new Date(eventType.periodStartDate || Date.now()),
    endDate: new Date(eventType.periodEndDate || Date.now()),
  });

  const permalink = `${process.env.NEXT_PUBLIC_WEBSITE_URL}/${
    team ? `team/${team.slug}` : eventType.users[0].username
  }/${eventType.slug}`;

  const mapUserToValue = ({
    id,
    name,
    username,
  }: {
    id: number | null;
    name: string | null;
    username: string | null;
  }) => ({
    value: `${id || ""}`,
    label: `${name || ""}`,
    avatar: `${process.env.NEXT_PUBLIC_WEBSITE_URL}/${username}/avatar.png`,
  });

  const formMethods = useForm<{
    title: string;
    eventTitle: string;
    smartContractAddress: string;
    eventName: string;
    slug: string;
    length: number;
    description: string;
    disableGuests: boolean;
    requiresConfirmation: boolean;
    schedulingType: SchedulingType | null;
    price: number;
    hidden: boolean;
    hideCalendarNotes: boolean;
    locations: { type: LocationType; address?: string; link?: string }[];
    customInputs: EventTypeCustomInput[];
    attendeeReminders: EventTypeAttendeeReminder[];
    users: string[];
    schedule: number;
    periodType: PeriodType;
    periodDays: number;
    periodCountCalendarDays: "1" | "0";
    periodDates: { startDate: Date; endDate: Date };
    minimumBookingNotice: number;
    beforeBufferTime: number;
    afterBufferTime: number;
    slotInterval: number | null;
    destinationCalendar: {
      integration: string;
      externalId: string;
    };
  }>({
    defaultValues: {
      locations: eventType.locations || [],
      schedule: eventType.schedule?.id,
      periodDates: {
        startDate: periodDates.startDate,
        endDate: periodDates.endDate,
      },
    },
  });

  const locationFormSchema = z.object({
    locationType: z.string(),
    locationAddress: z.string().optional(),
    locationLink: z.string().url().optional(), // URL validates as new URL() - which requires HTTPS:// In the input field
  });

  const locationFormMethods = useForm<{
    locationType: LocationType;
    locationAddress?: string; // TODO: We should validate address or fetch the address from googles api to see if its valid?
    locationLink?: string; // Currently this only accepts links that are HTTPS://
  }>({
    resolver: zodResolver(locationFormSchema),
  });
  const Locations = () => {
    return (
      <div className="w-full">
        {formMethods.getValues("locations").length === 0 && (
          <div className="flex">
            <Select
              options={locationOptions}
              isSearchable={false}
              classNamePrefix="react-select"
              className="react-select-container focus:border-primary-500 focus:ring-primary-500 block w-full min-w-0 flex-1 rounded-sm border border-gray-300 sm:text-sm"
              onChange={(e) => {
                if (e?.value) {
                  const newLocationType: LocationType = e.value;
                  locationFormMethods.setValue("locationType", newLocationType);
                  if (newLocationType === LocationType.InPerson || newLocationType === LocationType.Link) {
                    openLocationModal(newLocationType);
                  } else {
                    addLocation(newLocationType);
                  }
                }
              }}
            />
          </div>
        )}
        {formMethods.getValues("locations").length > 0 && (
          <ul>
            {formMethods.getValues("locations").map((location) => (
              <li
                key={location.type}
                className="mb-2 rounded-sm border border-neutral-300 py-1.5 px-2 shadow-sm">
                <div className="flex justify-between">
                  {location.type === LocationType.InPerson && (
                    <div className="flex flex-grow items-center">
                      <LocationMarkerIcon className="h-6 w-6" />
                      <input
                        disabled
                        className="w-full border-0 bg-transparent text-sm ltr:ml-2 rtl:mr-2"
                        value={location.address}
                      />
                    </div>
                  )}
                  {location.type === LocationType.Link && (
                    <div className="flex flex-grow items-center">
                      <GlobeAltIcon className="h-6 w-6" />
                      <input
                        disabled
                        className="w-full border-0 bg-transparent text-sm ltr:ml-2 rtl:mr-2"
                        value={location.link}
                      />
                    </div>
                  )}
                  {location.type === LocationType.Phone && (
                    <div className="flex flex-grow items-center">
                      <PhoneIcon className="h-6 w-6" />
                      <span className="text-sm ltr:ml-2 rtl:mr-2">{t("phone_call")}</span>
                    </div>
                  )}
                  {location.type === LocationType.GoogleMeet && (
                    <div className="flex flex-grow items-center">
                      <svg
                        className="h-6 w-6"
                        viewBox="0 0 64 54"
                        fill="none"
                        xmlns="http://www.w3.org/2000/svg">
                        <path d="M16 0V16H0" fill="#EA4335" />
                        <path
                          d="M16 0V16H37.3333V27.0222L53.3333 14.0444V5.33332C53.3333 1.77777 51.5555 0 47.9999 0"
                          fill="#FFBA00"
                        />
                        <path
                          d="M15.6438 53.3341V37.3341H37.3326V26.6675L53.3326 39.2897V48.0008C53.3326 51.5563 51.5548 53.3341 47.9993 53.3341"
                          fill="#00AC47"
                        />
                        <path d="M37.3335 26.6662L53.3335 13.6885V39.644" fill="#00832D" />
                        <path
                          d="M53.3335 13.6892L60.8001 7.64481C62.4001 6.40037 64.0001 6.40037 64.0001 8.88925V44.4447C64.0001 46.9336 62.4001 46.9336 60.8001 45.6892L53.3335 39.6447"
                          fill="#00AC47"
                        />
                        <path
                          d="M0 36.9785V48.0007C0 51.5563 1.77777 53.334 5.33332 53.334H16V36.9785"
                          fill="#0066DA"
                        />
                        <path d="M0 16H16V37.3333H0" fill="#2684FC" />
                      </svg>

                      <span className="text-sm ltr:ml-2 rtl:mr-2">Google Meet</span>
                    </div>
                  )}
                  {location.type === LocationType.Huddle01 && (
                    <div className="flex flex-grow items-center">
                      <svg
                        width="1.25em"
                        height="1.25em"
                        viewBox="0 0 26 18"
                        fill="none"
                        xmlns="http://www.w3.org/2000/svg">
                        <path
                          d="M14.8607 0H4.04353C3.16693 0 2.32622 0.347292 1.70636 0.965476C1.08651 1.58366 0.738281 2.4221 0.738281 3.29634V14.0844C0.738281 14.9586 1.08651 15.7971 1.70636 16.4152C2.32622 17.0334 3.16693 17.3807 4.04353 17.3807H14.8607C15.7373 17.3807 16.578 17.0334 17.1979 16.4152C17.8177 15.7971 18.166 14.9586 18.166 14.0844V3.29634C18.166 2.4221 17.8177 1.58366 17.1979 0.965476C16.578 0.347292 15.7373 0 14.8607 0V0Z"
                          fill="#246BFD"
                        />
                        <path
                          d="M24.1641 3.10754C24.0122 3.14004 23.8679 3.20106 23.7389 3.28734L21.1623 4.85161C20.7585 5.09889 20.4269 5.44766 20.2008 5.86299C19.9686 6.28713 19.8472 6.76272 19.8477 7.24595V10.1407C19.8475 10.6251 19.9694 11.1017 20.2023 11.5267C20.4295 11.9431 20.7627 12.2925 21.1683 12.5396L23.7645 14.1038C23.9325 14.2074 24.1202 14.2753 24.3158 14.3031C24.5103 14.3302 24.7084 14.3164 24.8973 14.2627C25.0881 14.2077 25.2659 14.1149 25.4201 13.99C25.5764 13.862 25.706 13.7047 25.8017 13.527C25.9321 13.2836 26.0003 13.0118 26 12.7359V4.62985C25.9995 4.39497 25.9483 4.16296 25.8498 3.94961C25.7523 3.73989 25.6097 3.55418 25.4321 3.40571C25.258 3.26046 25.0522 3.15784 24.8311 3.10604C24.6118 3.05359 24.3832 3.0541 24.1641 3.10754Z"
                          fill="#246BFD"
                        />
                        <path
                          d="M7.07325 14.3165C6.26596 14.3165 5.64849 14.0822 5.22081 13.6138C4.79313 13.1453 4.57928 12.484 4.57928 11.63V6.0112C4.57928 5.15515 4.79313 4.49338 5.22081 4.0259C5.64849 3.55842 6.26596 3.32418 7.07325 3.32318C7.87452 3.32318 8.4915 3.55742 8.92419 4.0259C9.35687 4.49438 9.57071 5.15615 9.5657 6.0112V11.63C9.5657 12.484 9.35186 13.1453 8.92419 13.6138C8.49651 14.0822 7.87953 14.3165 7.07325 14.3165ZM7.07325 12.7897C7.63914 12.7897 7.92259 12.4401 7.9236 11.7408V5.90332C7.9236 5.20409 7.64015 4.85448 7.07325 4.85448C6.50635 4.85448 6.2224 5.20409 6.2214 5.90332V11.7363C6.2214 12.4396 6.50534 12.7907 7.07325 12.7897Z"
                          fill="white"
                        />
                        <path
                          d="M12.6791 6.0112H10.9619V4.82002C11.3388 4.83087 11.7155 4.78952 12.0811 4.69716C12.3452 4.63341 12.5856 4.49564 12.7737 4.3001C12.9727 4.05484 13.1254 3.77563 13.2244 3.47601H14.3287V14.1637H12.6791V6.0112Z"
                          fill="white"
                        />
                      </svg>
                      <span className="ml-2 text-sm">Huddle01 Web3 Video</span>
                    </div>
                  )}
                  {location.type === LocationType.Daily && (
                    <div className="flex flex-grow items-center">
                      <svg
                        id="svg"
                        version="1.1"
                        xmlns="http://www.w3.org/2000/svg"
                        width="1.25em"
                        height="1.25em"
                        viewBox="0, 0, 400,400">
                        <g id="svgg">
                          <path
                            id="path0"
                            d="M100.400 142.062 C 99.630 142.280,98.394 143.076,97.654 143.830 C 96.914 144.583,95.997 145.200,95.616 145.200 C 94.776 145.200,93.802 146.248,93.389 147.598 C 93.221 148.147,92.560 149.054,91.919 149.613 C 90.024 151.267,90.020 151.390,90.010 199.645 C 89.999 248.545,90.014 248.945,91.940 250.744 C 92.571 251.334,93.229 252.262,93.401 252.808 C 93.751 253.916,95.054 255.200,95.829 255.200 C 96.107 255.200,96.710 255.808,97.169 256.550 C 98.373 258.498,94.832 258.400,164.273 258.400 C 231.741 258.400,231.099 258.418,231.949 256.552 C 232.208 255.983,233.149 255.250,234.197 254.801 C 235.357 254.304,236.005 253.774,236.014 253.314 C 236.021 252.921,236.375 251.880,236.800 251.000 C 237.225 250.120,237.579 249.119,237.586 248.776 C 237.594 248.434,237.864 247.804,238.187 247.376 C 238.696 246.704,238.776 240.392,238.787 200.426 C 238.801 149.852,238.967 154.051,236.799 149.949 C 236.610 149.591,236.332 148.647,236.183 147.850 C 235.956 146.640,235.591 146.227,233.964 145.342 C 232.893 144.759,231.907 143.938,231.774 143.518 C 231.641 143.098,231.052 142.539,230.466 142.277 C 229.079 141.657,102.567 141.447,100.400 142.062 "
                            stroke="none"
                            fill="#f9f9f9"
                            fillRule="evenodd"></path>
                          <path
                            id="path1"
                            d="M304.600 153.562 C 304.160 153.717,302.589 154.419,301.109 155.122 C 299.629 155.825,298.171 156.400,297.869 156.400 C 297.567 156.400,296.528 156.977,295.560 157.682 C 294.592 158.387,292.872 159.272,291.739 159.649 C 290.605 160.025,288.743 160.976,287.602 161.761 C 286.460 162.547,284.778 163.386,283.863 163.628 C 282.948 163.869,281.300 164.672,280.200 165.413 C 279.100 166.154,277.660 166.885,277.000 167.037 C 275.491 167.385,272.800 168.718,272.800 169.117 C 272.800 169.485,270.749 170.506,268.629 171.194 C 266.207 171.979,263.730 174.650,263.412 176.820 C 262.921 180.167,263.353 224.092,263.889 225.295 C 264.635 226.970,266.755 228.668,269.300 229.629 C 270.565 230.107,271.600 230.622,271.600 230.775 C 271.600 231.219,274.452 232.687,276.241 233.162 C 277.144 233.403,278.381 234.061,278.991 234.626 C 279.600 235.191,281.382 236.125,282.950 236.701 C 284.517 237.278,286.430 238.236,287.200 238.831 C 287.970 239.426,289.320 240.126,290.200 240.387 C 292.160 240.967,294.400 242.079,294.400 242.472 C 294.400 242.837,297.518 244.231,299.125 244.584 C 299.790 244.730,300.737 245.198,301.228 245.625 C 301.720 246.051,302.620 246.400,303.228 246.400 C 303.837 246.400,304.605 246.504,304.936 246.631 C 305.267 246.758,305.902 246.498,306.348 246.052 C 306.793 245.607,307.721 244.951,308.410 244.595 C 310.905 243.305,310.800 245.287,310.800 199.575 C 310.800 155.897,310.789 155.600,309.169 155.600 C 309.026 155.600,308.231 155.060,307.400 154.400 C 306.569 153.740,305.780 153.218,305.645 153.240 C 305.510 153.262,305.040 153.407,304.600 153.562 "
                            stroke="none"
                            fill="#1be7b8"
                            fillRule="evenodd"></path>
                          <path
                            id="path2"
                            d="M104.148 137.776 C 103.459 138.076,102.774 138.519,102.624 138.760 C 102.475 139.002,101.832 139.200,101.196 139.200 C 98.679 139.200,95.594 140.337,94.191 141.782 C 93.434 142.562,92.630 143.200,92.406 143.200 C 92.181 143.200,91.703 143.875,91.344 144.700 C 90.984 145.525,90.140 146.560,89.467 147.000 C 87.556 148.251,87.579 147.532,87.693 201.219 L 87.800 252.069 88.800 252.944 C 89.350 253.425,90.311 254.498,90.935 255.328 C 91.559 256.159,92.682 257.235,93.430 257.719 C 94.178 258.204,94.792 258.829,94.795 259.110 C 94.801 259.708,96.289 260.360,98.770 260.851 C 99.743 261.044,100.887 261.516,101.311 261.901 C 102.535 263.008,223.251 262.983,224.942 261.875 C 225.616 261.433,227.174 261.056,228.925 260.910 C 232.411 260.620,234.281 259.898,234.866 258.616 C 235.107 258.087,235.812 257.444,236.432 257.187 C 237.635 256.688,238.800 255.226,238.800 254.214 C 238.800 253.876,239.039 253.600,239.330 253.600 C 239.622 253.600,240.297 253.135,240.830 252.568 L 241.800 251.536 241.800 200.335 L 241.800 149.134 240.400 147.884 C 239.630 147.197,238.690 145.944,238.312 145.101 C 237.852 144.075,237.232 143.430,236.441 143.154 C 235.696 142.895,235.110 142.318,234.859 141.598 C 234.411 140.311,233.008 139.763,229.068 139.333 C 227.786 139.194,226.522 138.865,226.260 138.603 C 224.854 137.196,225.002 137.200,164.726 137.216 C 115.566 137.229,105.185 137.325,104.148 137.776 M230.299 140.581 C 231.013 140.751,232.363 141.600,233.299 142.466 C 234.235 143.333,235.488 144.338,236.085 144.699 C 236.684 145.061,237.282 145.862,237.419 146.487 C 237.556 147.110,238.076 148.110,238.574 148.710 C 240.721 151.291,240.592 148.280,240.713 198.600 C 240.829 246.814,240.750 249.650,239.248 251.152 C 238.800 251.600,238.071 252.676,237.629 253.543 C 237.187 254.410,236.187 255.514,235.407 255.995 C 234.628 256.477,233.798 257.231,233.563 257.670 C 232.125 260.355,229.256 260.458,160.200 260.300 C 96.040 260.154,98.009 260.223,96.185 258.055 C 95.663 257.435,94.598 256.495,93.818 255.964 C 93.037 255.434,92.310 254.730,92.202 254.400 C 92.094 254.070,91.396 253.117,90.652 252.283 C 88.728 250.126,88.809 252.440,88.804 199.526 C 88.800 148.835,88.746 150.246,90.767 148.075 C 91.445 147.347,92.000 146.583,92.000 146.379 C 92.000 145.965,94.367 143.600,94.781 143.600 C 94.926 143.600,95.721 142.979,96.550 142.220 C 97.645 141.217,98.567 140.772,99.928 140.589 C 100.958 140.450,101.980 140.273,102.200 140.195 C 103.020 139.904,229.052 140.284,230.299 140.581 M302.261 151.784 C 301.415 152.085,300.477 152.683,300.177 153.111 C 299.589 153.951,298.498 154.440,295.467 155.223 C 294.179 155.556,293.257 156.096,292.706 156.841 C 292.120 157.635,291.307 158.082,289.909 158.382 C 287.523 158.894,286.569 159.361,285.000 160.786 C 284.254 161.463,282.944 162.058,281.536 162.358 C 279.852 162.717,278.929 163.194,277.936 164.216 C 277.201 164.973,276.327 165.593,275.994 165.596 C 274.726 165.605,271.323 167.114,270.329 168.107 C 269.759 168.678,268.506 169.354,267.546 169.609 C 263.906 170.578,262.647 172.127,261.546 176.994 C 260.707 180.702,260.406 219.312,261.200 221.401 C 261.420 221.979,261.860 223.699,262.178 225.222 C 262.801 228.210,263.915 229.763,265.769 230.228 C 266.340 230.371,266.906 230.649,267.027 230.844 C 267.148 231.040,267.598 231.200,268.028 231.200 C 268.457 231.200,269.121 231.575,269.504 232.034 C 270.324 233.017,272.827 234.231,274.800 234.604 C 275.626 234.760,276.610 235.349,277.200 236.040 C 277.950 236.919,278.976 237.422,281.300 238.052 C 283.242 238.578,284.400 239.096,284.400 239.438 C 284.400 240.158,287.095 241.510,289.201 241.847 C 290.693 242.085,292.400 243.256,292.400 244.041 C 292.400 244.329,297.174 246.000,297.997 246.000 C 298.233 246.000,299.057 246.630,299.827 247.400 C 301.156 248.729,301.366 248.800,303.981 248.800 L 306.736 248.800 309.338 246.578 C 312.714 243.696,312.469 247.711,312.322 197.737 L 312.200 156.074 310.962 154.537 C 308.533 151.521,305.601 150.593,302.261 151.784 M307.400 154.400 C 308.231 155.060,309.026 155.600,309.169 155.600 C 310.789 155.600,310.800 155.897,310.800 199.575 C 310.800 245.287,310.905 243.305,308.410 244.595 C 307.721 244.951,306.793 245.607,306.348 246.052 C 305.902 246.498,305.267 246.758,304.936 246.631 C 304.605 246.504,303.837 246.400,303.228 246.400 C 302.620 246.400,301.720 246.051,301.228 245.625 C 300.737 245.198,299.790 244.730,299.125 244.584 C 297.518 244.231,294.400 242.837,294.400 242.472 C 294.400 242.079,292.160 240.967,290.200 240.387 C 289.320 240.126,287.970 239.426,287.200 238.831 C 286.430 238.236,284.517 237.278,282.950 236.701 C 281.382 236.125,279.600 235.191,278.991 234.626 C 278.381 234.061,277.144 233.403,276.241 233.162 C 274.452 232.687,271.600 231.219,271.600 230.775 C 271.600 230.622,270.565 230.107,269.300 229.629 C 266.755 228.668,264.635 226.970,263.889 225.295 C 263.353 224.092,262.921 180.167,263.412 176.820 C 263.730 174.650,266.207 171.979,268.629 171.194 C 270.749 170.506,272.800 169.485,272.800 169.117 C 272.800 168.718,275.491 167.385,277.000 167.037 C 277.660 166.885,279.100 166.154,280.200 165.413 C 281.300 164.672,282.948 163.869,283.863 163.628 C 284.778 163.386,286.460 162.547,287.602 161.761 C 288.743 160.976,290.605 160.025,291.739 159.649 C 292.872 159.272,294.592 158.387,295.560 157.682 C 296.528 156.977,297.567 156.400,297.869 156.400 C 298.171 156.400,299.629 155.825,301.109 155.122 C 303.608 153.934,305.049 153.337,305.645 153.240 C 305.780 153.218,306.569 153.740,307.400 154.400 "
                            stroke="none"
                            fill="#4c545c"
                            fillRule="evenodd"></path>
                          <path
                            id="path3"
                            d="M102.200 140.195 C 101.980 140.273,100.958 140.450,99.928 140.589 C 98.567 140.772,97.645 141.217,96.550 142.220 C 95.721 142.979,94.926 143.600,94.781 143.600 C 94.367 143.600,92.000 145.965,92.000 146.379 C 92.000 146.583,91.445 147.347,90.767 148.075 C 88.746 150.246,88.800 148.835,88.804 199.526 C 88.809 252.440,88.728 250.126,90.652 252.283 C 91.396 253.117,92.094 254.070,92.202 254.400 C 92.310 254.730,93.037 255.434,93.818 255.964 C 94.598 256.495,95.663 257.435,96.185 258.055 C 98.009 260.223,96.040 260.154,160.200 260.300 C 229.256 260.458,232.125 260.355,233.563 257.670 C 233.798 257.231,234.628 256.477,235.407 255.995 C 236.187 255.514,237.187 254.410,237.629 253.543 C 238.071 252.676,238.800 251.600,239.248 251.152 C 240.750 249.650,240.829 246.814,240.713 198.600 C 240.592 148.280,240.721 151.291,238.574 148.710 C 238.076 148.110,237.556 147.110,237.419 146.487 C 237.282 145.862,236.684 145.061,236.085 144.699 C 235.488 144.338,234.235 143.333,233.299 142.466 C 232.363 141.600,231.013 140.751,230.299 140.581 C 229.052 140.284,103.020 139.904,102.200 140.195 M230.466 142.277 C 231.052 142.539,231.641 143.098,231.774 143.518 C 231.907 143.938,232.893 144.759,233.964 145.342 C 235.591 146.227,235.956 146.640,236.183 147.850 C 236.332 148.647,236.610 149.591,236.799 149.949 C 238.967 154.051,238.801 149.852,238.787 200.426 C 238.776 240.392,238.696 246.704,238.187 247.376 C 237.864 247.804,237.594 248.434,237.586 248.776 C 237.579 249.119,237.225 250.120,236.800 251.000 C 236.375 251.880,236.021 252.921,236.014 253.314 C 236.005 253.774,235.357 254.304,234.197 254.801 C 233.149 255.250,232.208 255.983,231.949 256.552 C 231.099 258.418,231.741 258.400,164.273 258.400 C 94.832 258.400,98.373 258.498,97.169 256.550 C 96.710 255.808,96.107 255.200,95.829 255.200 C 95.054 255.200,93.751 253.916,93.401 252.808 C 93.229 252.262,92.571 251.334,91.940 250.744 C 90.014 248.945,89.999 248.545,90.010 199.645 C 90.020 151.390,90.024 151.267,91.919 149.613 C 92.560 149.054,93.221 148.147,93.389 147.598 C 93.802 146.248,94.776 145.200,95.616 145.200 C 95.997 145.200,96.914 144.583,97.654 143.830 C 98.394 143.076,99.630 142.280,100.400 142.062 C 102.567 141.447,229.079 141.657,230.466 142.277 "
                            stroke="none"
                            fill="#949c9c"
                            fillRule="evenodd"></path>
                          <path
                            id="path4"
                            d="M35.200 0.984 C 35.200 1.947,35.121 1.971,31.700 2.084 L 28.200 2.200 28.077 3.900 L 27.954 5.600 25.403 5.600 C 21.914 5.600,20.903 6.043,20.590 7.712 C 20.367 8.902,20.142 9.103,18.669 9.430 C 17.102 9.777,16.988 9.898,16.800 11.400 C 16.605 12.956,16.554 13.003,14.922 13.122 C 13.260 13.243,13.243 13.260,13.122 14.922 C 13.003 16.554,12.956 16.605,11.400 16.800 C 9.898 16.988,9.777 17.102,9.430 18.669 C 9.103 20.142,8.902 20.367,7.712 20.590 C 6.043 20.903,5.600 21.914,5.600 25.403 L 5.600 27.954 3.900 28.077 L 2.200 28.200 2.084 31.700 C 1.971 35.121,1.947 35.200,0.984 35.200 L 0.000 35.200 0.000 200.000 L 0.000 364.800 0.984 364.800 C 1.947 364.800,1.971 364.879,2.084 368.300 L 2.200 371.800 3.900 372.177 L 5.600 372.554 5.600 374.851 C 5.600 378.083,6.072 379.102,7.712 379.410 C 8.902 379.633,9.103 379.858,9.430 381.331 C 9.777 382.898,9.898 383.012,11.400 383.200 C 12.953 383.394,13.004 383.449,13.121 385.059 C 13.247 386.786,13.757 387.181,15.876 387.195 C 16.598 387.199,16.773 387.463,16.876 388.700 C 16.992 390.104,17.107 390.224,18.669 390.570 C 20.142 390.897,20.367 391.098,20.590 392.288 C 20.903 393.957,21.914 394.400,25.403 394.400 L 27.954 394.400 28.077 396.100 L 28.200 397.800 31.700 397.916 C 35.121 398.029,35.200 398.053,35.200 399.016 L 35.200 400.000 200.000 400.000 L 364.800 400.000 364.800 399.016 C 364.800 398.053,364.879 398.029,368.300 397.916 L 371.800 397.800 372.177 396.100 L 372.554 394.400 375.103 394.400 C 378.233 394.400,379.094 393.974,379.414 392.265 C 379.633 391.101,379.865 390.896,381.331 390.570 C 382.893 390.224,383.008 390.104,383.124 388.700 C 383.241 387.288,383.327 387.200,384.596 387.200 C 386.308 387.200,387.200 386.308,387.200 384.596 C 387.200 383.327,387.288 383.241,388.700 383.124 C 390.104 383.008,390.224 382.893,390.570 381.331 C 390.896 379.865,391.101 379.633,392.265 379.414 C 393.974 379.094,394.400 378.233,394.400 375.103 L 394.400 372.554 396.100 372.177 L 397.800 371.800 397.916 368.300 C 398.029 364.879,398.053 364.800,399.016 364.800 L 400.000 364.800 400.000 200.000 L 400.000 35.200 399.016 35.200 C 398.053 35.200,398.029 35.121,397.916 31.700 L 397.800 28.200 396.100 28.077 L 394.400 27.954 394.400 25.403 C 394.400 21.914,393.957 20.903,392.288 20.590 C 391.098 20.367,390.897 20.142,390.570 18.669 C 390.224 17.107,390.104 16.992,388.700 16.876 C 387.463 16.773,387.199 16.598,387.195 15.876 C 387.181 13.757,386.786 13.247,385.059 13.121 C 383.452 13.004,383.396 12.953,383.275 11.480 C 383.121 9.617,382.265 9.200,378.597 9.200 L 376.046 9.200 375.923 7.500 C 375.802 5.821,375.779 5.798,374.173 5.681 C 372.616 5.566,372.529 5.488,372.173 3.881 L 371.800 2.200 368.300 2.084 C 364.879 1.971,364.800 1.947,364.800 0.984 L 364.800 0.000 200.000 0.000 L 35.200 0.000 35.200 0.984 M224.918 137.663 C 225.394 137.918,225.998 138.341,226.260 138.603 C 226.522 138.865,227.786 139.194,229.068 139.333 C 233.008 139.763,234.411 140.311,234.859 141.598 C 235.110 142.318,235.696 142.895,236.441 143.154 C 237.232 143.430,237.852 144.075,238.312 145.101 C 238.690 145.944,239.630 147.197,240.400 147.884 L 241.800 149.134 241.800 200.335 L 241.800 251.536 240.830 252.568 C 240.297 253.135,239.622 253.600,239.330 253.600 C 239.039 253.600,238.800 253.876,238.800 254.214 C 238.800 255.226,237.635 256.688,236.432 257.187 C 235.812 257.444,235.107 258.087,234.866 258.616 C 234.281 259.898,232.411 260.620,228.925 260.910 C 227.174 261.056,225.616 261.433,224.942 261.875 C 223.251 262.983,102.535 263.008,101.311 261.901 C 100.887 261.516,99.743 261.044,98.770 260.851 C 96.289 260.360,94.801 259.708,94.795 259.110 C 94.792 258.829,94.178 258.204,93.430 257.719 C 92.682 257.235,91.559 256.159,90.935 255.328 C 90.311 254.498,89.350 253.425,88.800 252.944 L 87.800 252.069 87.693 201.219 C 87.579 147.532,87.556 148.251,89.467 147.000 C 90.140 146.560,90.984 145.525,91.344 144.700 C 91.703 143.875,92.181 143.200,92.406 143.200 C 92.630 143.200,93.434 142.562,94.191 141.782 C 95.594 140.337,98.679 139.200,101.196 139.200 C 101.832 139.200,102.475 139.002,102.624 138.760 C 103.575 137.222,103.193 137.232,164.726 137.216 C 208.933 137.204,224.273 137.318,224.918 137.663 M308.162 152.107 C 309.021 152.598,310.281 153.692,310.962 154.537 L 312.200 156.074 312.322 197.737 C 312.469 247.711,312.714 243.696,309.338 246.578 L 306.736 248.800 303.981 248.800 C 301.366 248.800,301.156 248.729,299.827 247.400 C 299.057 246.630,298.233 246.000,297.997 246.000 C 297.174 246.000,292.400 244.329,292.400 244.041 C 292.400 243.256,290.693 242.085,289.201 241.847 C 287.095 241.510,284.400 240.158,284.400 239.438 C 284.400 239.096,283.242 238.578,281.300 238.052 C 278.976 237.422,277.950 236.919,277.200 236.040 C 276.610 235.349,275.626 234.760,274.800 234.604 C 272.827 234.231,270.324 233.017,269.504 232.034 C 269.121 231.575,268.457 231.200,268.028 231.200 C 267.598 231.200,267.148 231.040,267.027 230.844 C 266.906 230.649,266.340 230.371,265.769 230.228 C 263.915 229.763,262.801 228.210,262.178 225.222 C 261.860 223.699,261.420 221.979,261.200 221.401 C 260.406 219.312,260.707 180.702,261.546 176.994 C 262.647 172.127,263.906 170.578,267.546 169.609 C 268.506 169.354,269.759 168.678,270.329 168.107 C 271.323 167.114,274.726 165.605,275.994 165.596 C 276.327 165.593,277.201 164.973,277.936 164.216 C 278.929 163.194,279.852 162.717,281.536 162.358 C 282.944 162.058,284.254 161.463,285.000 160.786 C 286.569 159.361,287.523 158.894,289.909 158.382 C 291.307 158.082,292.120 157.635,292.706 156.841 C 293.257 156.096,294.179 155.556,295.467 155.223 C 298.498 154.440,299.589 153.951,300.177 153.111 C 301.487 151.241,305.719 150.709,308.162 152.107 "
                            stroke="none"
                            fill="#141c24"
                            fillRule="evenodd"></path>
                        </g>
                      </svg>
                      <span className="text-sm ltr:ml-2 rtl:mr-2">Daily.co Video</span>
                    </div>
                  )}
                  {location.type === LocationType.Zoom && (
                    <div className="flex flex-grow items-center">
                      <svg
                        className="h-6 w-6"
                        viewBox="0 0 64 64"
                        fill="none"
                        xmlns="http://www.w3.org/2000/svg">
                        <path
                          d="M32 0C49.6733 0 64 14.3267 64 32C64 49.6733 49.6733 64 32 64C14.3267 64 0 49.6733 0 32C0 14.3267 14.3267 0 32 0Z"
                          fill="#E5E5E4"
                        />
                        <path
                          d="M32.0002 0.623047C49.3292 0.623047 63.3771 14.6709 63.3771 31.9999C63.3771 49.329 49.3292 63.3768 32.0002 63.3768C14.6711 63.3768 0.623291 49.329 0.623291 31.9999C0.623291 14.6709 14.6716 0.623047 32.0002 0.623047Z"
                          fill="white"
                        />
                        <path
                          d="M31.9998 3.14014C47.9386 3.14014 60.8597 16.0612 60.8597 32C60.8597 47.9389 47.9386 60.8599 31.9998 60.8599C16.0609 60.8599 3.13989 47.9389 3.13989 32C3.13989 16.0612 16.0609 3.14014 31.9998 3.14014Z"
                          fill="#4A8CFF"
                        />
                        <path
                          d="M13.1711 22.9581V36.5206C13.1832 39.5875 15.6881 42.0558 18.743 42.0433H38.5125C39.0744 42.0433 39.5266 41.5911 39.5266 41.0412V27.4788C39.5145 24.4119 37.0096 21.9435 33.9552 21.956H14.1857C13.6238 21.956 13.1716 22.4082 13.1716 22.9581H13.1711ZM40.7848 28.2487L48.9469 22.2864C49.6557 21.6998 50.2051 21.8462 50.2051 22.9095V41.0903C50.2051 42.2999 49.5329 42.1536 48.9469 41.7134L40.7848 35.7631V28.2487Z"
                          fill="white"
                        />
                      </svg>
                      <span className="text-sm ltr:ml-2 rtl:mr-2">Zoom Video</span>
                    </div>
                  )}
                  {location.type === LocationType.Tandem && (
                    <div className="flex flex-grow items-center">
                      <svg
                        width="1.25em"
                        height="1.25em"
                        viewBox="0 0 400 400"
                        fill="none"
                        xmlns="http://www.w3.org/2000/svg">
                        <path
                          fillRule="evenodd"
                          clipRule="evenodd"
                          d="M167.928 256.163L64 324V143.835L167.928 76V256.163Z"
                          fill="#4341DC"
                        />
                        <path
                          fillRule="evenodd"
                          clipRule="evenodd"
                          d="M335.755 256.163L231.827 324V143.835L335.755 76V256.163Z"
                          fill="#00B6B6"
                        />
                      </svg>
                      <span className="ml-2 text-sm">Tandem Video</span>
                    </div>
                  )}
                  {location.type === LocationType.Jitsi && (
                    <div className="flex flex-grow items-center">
                      <svg
                        className="h-6 w-6"
                        viewBox="0 0 64 64"
                        fill="none"
                        xmlns="http://www.w3.org/2000/svg">
                        <path
                          d="M32 0C49.6733 0 64 14.3267 64 32C64 49.6733 49.6733 64 32 64C14.3267 64 0 49.6733 0 32C0 14.3267 14.3267 0 32 0Z"
                          fill="#E5E5E4"
                        />
                        <path
                          d="M32.0002 0.623047C49.3292 0.623047 63.3771 14.6709 63.3771 31.9999C63.3771 49.329 49.3292 63.3768 32.0002 63.3768C14.6711 63.3768 0.623291 49.329 0.623291 31.9999C0.623291 14.6709 14.6716 0.623047 32.0002 0.623047Z"
                          fill="white"
                        />
                        <path
                          d="M31.9998 3.14014C47.9386 3.14014 60.8597 16.0612 60.8597 32C60.8597 47.9389 47.9386 60.8599 31.9998 60.8599C16.0609 60.8599 3.13989 47.9389 3.13989 32C3.13989 16.0612 16.0609 3.14014 31.9998 3.14014Z"
                          fill="#4A8CFF"
                        />
                        <path
                          d="M13.1711 22.9581V36.5206C13.1832 39.5875 15.6881 42.0558 18.743 42.0433H38.5125C39.0744 42.0433 39.5266 41.5911 39.5266 41.0412V27.4788C39.5145 24.4119 37.0096 21.9435 33.9552 21.956H14.1857C13.6238 21.956 13.1716 22.4082 13.1716 22.9581H13.1711ZM40.7848 28.2487L48.9469 22.2864C49.6557 21.6998 50.2051 21.8462 50.2051 22.9095V41.0903C50.2051 42.2999 49.5329 42.1536 48.9469 41.7134L40.7848 35.7631V28.2487Z"
                          fill="white"
                        />
                      </svg>
                      <span className="ml-2 text-sm">Jitsi Meet</span>
                    </div>
                  )}
                  {location.type === LocationType.Teams && (
                    <div className="flex flex-grow items-center">
                      <svg
                        xmlns="http://www.w3.org/2000/svg"
                        className="h-6 w-6"
                        viewBox="0 0 2228.833 2073.333">
                        <path
                          fill="#5059C9"
                          d="M1554.637,777.5h575.713c54.391,0,98.483,44.092,98.483,98.483c0,0,0,0,0,0v524.398	c0,199.901-162.051,361.952-361.952,361.952h0h-1.711c-199.901,0.028-361.975-162-362.004-361.901c0-0.017,0-0.034,0-0.052V828.971	C1503.167,800.544,1526.211,777.5,1554.637,777.5L1554.637,777.5z"
                        />
                        <circle fill="#5059C9" cx="1943.75" cy="440.583" r="233.25" />
                        <circle fill="#7B83EB" cx="1218.083" cy="336.917" r="336.917" />
                        <path
                          fill="#7B83EB"
                          d="M1667.323,777.5H717.01c-53.743,1.33-96.257,45.931-95.01,99.676v598.105	c-7.505,322.519,247.657,590.16,570.167,598.053c322.51-7.893,577.671-275.534,570.167-598.053V877.176	C1763.579,823.431,1721.066,778.83,1667.323,777.5z"
                        />
                        <path
                          opacity=".1"
                          d="M1244,777.5v838.145c-0.258,38.435-23.549,72.964-59.09,87.598	c-11.316,4.787-23.478,7.254-35.765,7.257H667.613c-6.738-17.105-12.958-34.21-18.142-51.833	c-18.144-59.477-27.402-121.307-27.472-183.49V877.02c-1.246-53.659,41.198-98.19,94.855-99.52H1244z"
                        />
                        <path
                          opacity=".2"
                          d="M1192.167,777.5v889.978c-0.002,12.287-2.47,24.449-7.257,35.765	c-14.634,35.541-49.163,58.833-87.598,59.09H691.975c-8.812-17.105-17.105-34.21-24.362-51.833	c-7.257-17.623-12.958-34.21-18.142-51.833c-18.144-59.476-27.402-121.307-27.472-183.49V877.02	c-1.246-53.659,41.198-98.19,94.855-99.52H1192.167z"
                        />
                        <path
                          opacity=".2"
                          d="M1192.167,777.5v786.312c-0.395,52.223-42.632,94.46-94.855,94.855h-447.84	c-18.144-59.476-27.402-121.307-27.472-183.49V877.02c-1.246-53.659,41.198-98.19,94.855-99.52H1192.167z"
                        />
                        <path
                          opacity=".2"
                          d="M1140.333,777.5v786.312c-0.395,52.223-42.632,94.46-94.855,94.855H649.472	c-18.144-59.476-27.402-121.307-27.472-183.49V877.02c-1.246-53.659,41.198-98.19,94.855-99.52H1140.333z"
                        />
                        <path
                          opacity=".1"
                          d="M1244,509.522v163.275c-8.812,0.518-17.105,1.037-25.917,1.037	c-8.812,0-17.105-0.518-25.917-1.037c-17.496-1.161-34.848-3.937-51.833-8.293c-104.963-24.857-191.679-98.469-233.25-198.003	c-7.153-16.715-12.706-34.071-16.587-51.833h258.648C1201.449,414.866,1243.801,457.217,1244,509.522z"
                        />
                        <path
                          opacity=".2"
                          d="M1192.167,561.355v111.442c-17.496-1.161-34.848-3.937-51.833-8.293	c-104.963-24.857-191.679-98.469-233.25-198.003h190.228C1149.616,466.699,1191.968,509.051,1192.167,561.355z"
                        />
                        <path
                          opacity=".2"
                          d="M1192.167,561.355v111.442c-17.496-1.161-34.848-3.937-51.833-8.293	c-104.963-24.857-191.679-98.469-233.25-198.003h190.228C1149.616,466.699,1191.968,509.051,1192.167,561.355z"
                        />
                        <path
                          opacity=".2"
                          d="M1140.333,561.355v103.148c-104.963-24.857-191.679-98.469-233.25-198.003	h138.395C1097.783,466.699,1140.134,509.051,1140.333,561.355z"
                        />
                        <linearGradient
                          id="a"
                          gradientUnits="userSpaceOnUse"
                          x1="198.099"
                          y1="1683.0726"
                          x2="942.2344"
                          y2="394.2607"
                          gradientTransform="matrix(1 0 0 -1 0 2075.3333)">
                          <stop offset="0" stopColor="#5a62c3" />
                          <stop offset=".5" stopColor="#4d55bd" />
                          <stop offset="1" stopColor="#3940ab" />
                        </linearGradient>
                        <path
                          fill="url(#a)"
                          d="M95.01,466.5h950.312c52.473,0,95.01,42.538,95.01,95.01v950.312c0,52.473-42.538,95.01-95.01,95.01	H95.01c-52.473,0-95.01-42.538-95.01-95.01V561.51C0,509.038,42.538,466.5,95.01,466.5z"
                        />
                        <path
                          fill="#FFF"
                          d="M820.211,828.193H630.241v517.297H509.211V828.193H320.123V727.844h500.088V828.193z"
                        />
                      </svg>
                      <span className="ml-2 text-sm">MS Teams</span>
                    </div>
                  )}
                  <div className="flex">
                    <button
                      type="button"
                      onClick={() => {
                        locationFormMethods.setValue("locationType", location.type);
                        locationFormMethods.unregister("locationLink");
                        locationFormMethods.unregister("locationAddress");
                        openLocationModal(location.type);
                      }}
                      aria-label={t("edit")}
                      className="mr-1 p-1 text-gray-500 hover:text-gray-900">
                      <PencilIcon className="h-4 w-4" />
                    </button>
                    <button type="button" onClick={() => removeLocation(location)} aria-label={t("remove")}>
                      <XIcon className="border-l-1 h-6 w-6 pl-1 text-gray-500 hover:text-gray-900 " />
                    </button>
                  </div>
                </div>
              </li>
            ))}
            {formMethods.getValues("locations").length > 0 &&
              formMethods.getValues("locations").length !== locationOptions.length && (
                <li>
                  <button
                    type="button"
                    className="flex rounded-sm py-2 hover:bg-gray-100"
                    onClick={() => setShowLocationModal(true)}>
                    <PlusIcon className="mt-0.5 h-4 w-4 text-neutral-900" />
                    <span className="ml-1 text-sm font-medium text-neutral-700">{t("add_location")}</span>
                  </button>
                </li>
              )}
          </ul>
        )}
      </div>
    );
  };

  const membership = team?.members.find((membership) => membership.user.id === props.session.user.id);
  const isAdmin = membership?.role === MembershipRole.OWNER || membership?.role === MembershipRole.ADMIN;

  return (
    <div>
      <Shell
        title={t("event_type_title", { eventTypeTitle: eventType.title })}
        heading={
          <div className="group relative cursor-pointer" onClick={() => setEditIcon(false)}>
            {editIcon ? (
              <>
                <h1
                  style={{ fontSize: 22, letterSpacing: "-0.0009em" }}
                  className="inline pl-0 text-gray-900 focus:text-black group-hover:text-gray-500">
                  {eventType.title}
                </h1>
                <PencilIcon className="ml-1 -mt-1 inline h-4 w-4 text-gray-700 group-hover:text-gray-500" />
              </>
            ) : (
              <div style={{ marginBottom: -11 }}>
                <input
                  type="text"
                  autoFocus
                  style={{ top: -6, fontSize: 22 }}
                  required
                  className="relative h-10 w-full cursor-pointer border-none bg-transparent pl-0 text-gray-900 hover:text-gray-700 focus:text-black focus:outline-none focus:ring-0"
                  placeholder={t("quick_chat")}
                  {...formMethods.register("title")}
                  defaultValue={eventType.title}
                />
              </div>
            )}
          </div>
        }
        subtitle={eventType.description || ""}>
        <ClientSuspense fallback={<Loader />}>
          <div className="flex flex-col-reverse lg:flex-row">
            <div className="w-full max-w-4xl ltr:mr-2 rtl:ml-2 lg:w-9/12">
              <div className="-mx-4 rounded-sm border border-neutral-200 bg-white p-4 py-6 sm:mx-0 sm:px-8">
                <Form
                  form={formMethods}
                  handleSubmit={async (values) => {
                    const {
                      periodDates,
                      periodCountCalendarDays,
                      smartContractAddress,
                      beforeBufferTime,
                      afterBufferTime,
                      locations,
                      ...input
                    } = values;
                    updateMutation.mutate({
                      ...input,
                      locations,
                      periodStartDate: periodDates.startDate,
                      periodEndDate: periodDates.endDate,
                      periodCountCalendarDays: periodCountCalendarDays === "1",
                      id: eventType.id,
                      beforeEventBuffer: beforeBufferTime,
                      afterEventBuffer: afterBufferTime,
                      metadata: smartContractAddress
                        ? {
                            smartContractAddress,
                          }
                        : "",
                    });
                  }}
                  className="space-y-6">
                  <div className="space-y-3">
                    <div className="block items-center sm:flex">
                      <div className="min-w-48 mb-4 sm:mb-0">
                        <label
                          id="slug-label"
                          htmlFor="slug"
                          className="flex text-sm font-medium text-neutral-700">
                          <LinkIcon className="mt-0.5 h-4 w-4 text-neutral-500 ltr:mr-2 rtl:ml-2" />
                          {t("url")}
                        </label>
                      </div>
                      <div className="w-full">
                        <div className="flex rounded-sm shadow-sm">
                          <span className="inline-flex items-center rounded-l-sm border border-r-0 border-gray-300 bg-gray-50 px-3 text-sm text-gray-500">
                            {process.env.NEXT_PUBLIC_WEBSITE_URL?.replace(/^(https?:|)\/\//, "")}/
                            {team ? "team/" + team.slug : eventType.users[0].username}/
                          </span>
                          <input
                            type="text"
                            id="slug"
                            aria-labelledby="slug-label"
                            required
                            className="focus:border-primary-500 focus:ring-primary-500 block w-full min-w-0 flex-1 rounded-none rounded-r-sm border-gray-300 sm:text-sm"
                            defaultValue={eventType.slug}
                            {...formMethods.register("slug", {
                              setValueAs: (v) => slugify(v),
                            })}
                          />
                        </div>
                      </div>
                    </div>
                    <Controller
                      name="length"
                      control={formMethods.control}
                      defaultValue={eventType.length || 15}
                      render={() => (
                        <MinutesField
                          label={
                            <>
                              <ClockIcon className="h-4 w-4 text-neutral-500 ltr:mr-2 rtl:ml-2" />{" "}
                              {t("duration")}
                            </>
                          }
                          id="length"
                          required
                          min="1"
                          placeholder="15"
                          defaultValue={eventType.length || 15}
                          onChange={(e) => {
                            formMethods.setValue("length", Number(e.target.value));
                          }}
                        />
                      )}
                    />
                  </div>
                  <hr />
                  <div className="space-y-3">
                    <div className="block sm:flex">
                      <div className="min-w-48 sm:mb-0">
                        <label
                          htmlFor="location"
                          className="mt-2.5 flex text-sm font-medium text-neutral-700">
                          <LocationMarkerIcon className="mt-0.5 mb-4 h-4 w-4 text-neutral-500 ltr:mr-2 rtl:ml-2" />
                          {t("location")}
                        </label>
                      </div>
                      <Controller
                        name="locations"
                        control={formMethods.control}
                        defaultValue={eventType.locations || []}
                        render={() => <Locations />}
                      />
                    </div>
                  </div>
                  <hr className="border-neutral-200" />
                  <div className="space-y-3">
                    <div className="block sm:flex">
                      <div className="min-w-48 mb-4 mt-2.5 sm:mb-0">
                        <label
                          htmlFor="description"
                          className="mt-0 flex text-sm font-medium text-neutral-700">
                          <DocumentIcon className="mt-0.5 h-4 w-4 text-neutral-500 ltr:mr-2 rtl:ml-2" />
                          {t("description")}
                        </label>
                      </div>
                      <div className="w-full">
                        <textarea
                          id="description"
                          className="focus:border-primary-500 focus:ring-primary-500 block w-full rounded-sm border-gray-300 text-sm shadow-sm"
                          placeholder={t("quick_video_meeting")}
                          {...formMethods.register("description")}
                          defaultValue={asStringOrUndefined(eventType.description)}></textarea>
                      </div>
                    </div>
                  </div>

                  <hr className="border-neutral-200" />
                  <div className="space-y-3">
                    <div className="block sm:flex">
                      <div className="min-w-48 mb-4 mt-2.5 sm:mb-0">
                        <label
                          htmlFor="availability"
                          className="mt-0 flex text-sm font-medium text-neutral-700">
                          <ClockIcon className="mt-0.5 h-4 w-4 text-neutral-500 ltr:mr-2 rtl:ml-2" />
                          {t("availability")} <InfoBadge content={t("you_can_manage_your_schedules")} />
                        </label>
                      </div>
                      <div className="w-full">
                        <Controller
                          name="schedule"
                          control={formMethods.control}
                          render={({ field }) => (
                            <AvailabilitySelect
                              {...field}
                              onChange={(selected: { label: string; value: number }) =>
                                field.onChange(selected.value)
                              }
                            />
                          )}
                        />
                      </div>
                    </div>
                  </div>

                  {team && <hr className="border-neutral-200" />}
                  {team && (
                    <div className="space-y-3">
                      <div className="block sm:flex">
                        <div className="min-w-48 mb-4 sm:mb-0">
                          <label
                            htmlFor="schedulingType"
                            className="mt-2 flex text-sm font-medium text-neutral-700">
                            <UsersIcon className="h-5 w-5 text-neutral-500 ltr:mr-2 rtl:ml-2" />{" "}
                            {t("scheduling_type")}
                          </label>
                        </div>
                        <Controller
                          name="schedulingType"
                          control={formMethods.control}
                          defaultValue={eventType.schedulingType}
                          render={() => (
                            <RadioArea.Select
                              value={asStringOrUndefined(eventType.schedulingType)}
                              options={schedulingTypeOptions}
                              onChange={(val) => {
                                // FIXME: Better types are needed
                                formMethods.setValue("schedulingType", val as SchedulingType);
                              }}
                            />
                          )}
                        />
                      </div>

                      <div className="block sm:flex">
                        <div className="min-w-48 mb-4 sm:mb-0">
                          <label htmlFor="users" className="flex text-sm font-medium text-neutral-700">
                            <UserAddIcon className="h-5 w-5 text-neutral-500 ltr:mr-2 rtl:ml-2" />{" "}
                            {t("attendees")}
                          </label>
                        </div>
                        <div className="w-full space-y-2">
                          <Controller
                            name="users"
                            control={formMethods.control}
                            defaultValue={eventType.users.map((user) => user.id.toString())}
                            render={() => (
                              <CheckedSelect
                                disabled={false}
                                onChange={(options) => {
                                  formMethods.setValue(
                                    "users",
                                    options.map((user) => user.value)
                                  );
                                }}
                                defaultValue={eventType.users.map(mapUserToValue)}
                                options={teamMembers.map(mapUserToValue)}
                                placeholder={t("add_attendees")}
                              />
                            )}
                          />
                        </div>
                      </div>
                    </div>
                  )}
                  <Collapsible
                    open={advancedSettingsVisible}
                    onOpenChange={() => setAdvancedSettingsVisible(!advancedSettingsVisible)}>
                    <>
                      <CollapsibleTrigger type="button" className="flex w-full">
                        <ChevronRightIcon
                          className={`${
                            advancedSettingsVisible ? "rotate-90 transform" : ""
                          } ml-auto h-5 w-5 text-neutral-500`}
                        />
                        <span className="text-sm font-medium text-neutral-700">
                          {t("show_advanced_settings")}
                        </span>
                      </CollapsibleTrigger>
                      <CollapsibleContent className="mt-4 space-y-6">
                        {/**
                         * Only display calendar selector if user has connected calendars AND if it's not
                         * a team event. Since we don't have logic to handle each attende calendar (for now).
                         * This will fallback to each user selected destination calendar.
                         */}
                        {!!connectedCalendarsQuery.data?.connectedCalendars.length && !team && (
                          <div className="block items-center sm:flex">
                            <div className="min-w-48 mb-4 sm:mb-0">
                              <label
                                htmlFor="createEventsOn"
                                className="flex text-sm font-medium text-neutral-700">
                                {t("create_events_on")}
                              </label>
                            </div>
                            <div className="w-full">
                              <div className="relative mt-1 rounded-sm shadow-sm">
                                <Controller
                                  control={formMethods.control}
                                  name="destinationCalendar"
                                  defaultValue={eventType.destinationCalendar || undefined}
                                  render={({ field: { onChange, value } }) => (
                                    <DestinationCalendarSelector
                                      value={value ? value.externalId : undefined}
                                      onChange={onChange}
                                      hidePlaceholder
                                    />
                                  )}
                                />
                              </div>
                            </div>
                          </div>
                        )}
                        <div className="block items-center sm:flex">
                          <div className="min-w-48 mb-4 sm:mb-0">
                            <label htmlFor="eventName" className="flex text-sm font-medium text-neutral-700">
                              {t("event_name")} <InfoBadge content={t("event_name_tooltip")} />
                            </label>
                          </div>
                          <div className="w-full">
                            <div className="relative mt-1 rounded-sm shadow-sm">
                              <input
                                type="text"
                                className="focus:border-primary-500 focus:ring-primary-500 block w-full rounded-sm border-gray-300 text-sm shadow-sm"
                                placeholder={t("meeting_with_user")}
                                defaultValue={eventType.eventName || ""}
                                {...formMethods.register("eventName")}
                              />
                            </div>
                          </div>
                        </div>
                        {eventType.isWeb3Active && (
                          <div className="block items-center sm:flex">
                            <div className="min-w-48 mb-4 sm:mb-0">
                              <label
                                htmlFor="smartContractAddress"
                                className="flex text-sm font-medium text-neutral-700">
                                {t("Smart Contract Address")}
                              </label>
                            </div>
                            <div className="w-full">
                              <div className="relative mt-1 rounded-sm shadow-sm">
                                {
                                  <input
                                    type="text"
                                    className="focus:border-primary-500 focus:ring-primary-500 block w-full rounded-sm border-gray-300 text-sm shadow-sm"
                                    placeholder={t("Example: 0x71c7656ec7ab88b098defb751b7401b5f6d8976f")}
                                    defaultValue={(eventType.metadata.smartContractAddress || "") as string}
                                    {...formMethods.register("smartContractAddress")}
                                  />
                                }
                              </div>
                            </div>
                          </div>
                        )}
                        <div className="block items-center sm:flex">
                          <div className="min-w-48 mb-4 sm:mb-0">
                            <label
                              htmlFor="additionalFields"
                              className="flexflex mt-2 text-sm font-medium text-neutral-700">
                              {t("additional_inputs")}
                            </label>
                          </div>
                          <div className="w-full">
                            <ul className="mt-1">
                              {customInputs.map((customInput: EventTypeCustomInput, idx: number) => (
                                <li key={idx} className="bg-secondary-50 mb-2 border p-2">
                                  <div className="flex justify-between">
                                    <div className="w-0 flex-1">
                                      <div className="truncate">
                                        <span
                                          className="text-sm ltr:ml-2 rtl:mr-2"
                                          title={`${t("label")}: ${customInput.label}`}>
                                          {t("label")}: {customInput.label}
                                        </span>
                                      </div>
                                      {customInput.placeholder && (
                                        <div className="truncate">
                                          <span
                                            className="text-sm ltr:ml-2 rtl:mr-2"
                                            title={`${t("placeholder")}: ${customInput.placeholder}`}>
                                            {t("placeholder")}: {customInput.placeholder}
                                          </span>
                                        </div>
                                      )}
                                      <div>
                                        <span className="text-sm ltr:ml-2 rtl:mr-2">
                                          {t("type")}: {customInput.type}
                                        </span>
                                      </div>
                                      <div>
                                        <span className="text-sm ltr:ml-2 rtl:mr-2">
                                          {customInput.required ? t("required") : t("optional")}
                                        </span>
                                      </div>
                                    </div>
                                    <div className="flex">
                                      <Button
                                        onClick={() => {
                                          setSelectedCustomInput(customInput);
                                          setSelectedCustomInputModalOpen(true);
                                        }}
                                        color="minimal"
                                        type="button">
                                        {t("edit")}
                                      </Button>
                                      <button type="button" onClick={() => removeCustom(idx)}>
                                        <XIcon className="h-6 w-6 border-l-2 pl-1 hover:text-red-500 " />
                                      </button>
                                    </div>
                                  </div>
                                </li>
                              ))}
                              <li>
                                <Button
                                  onClick={() => {
                                    setSelectedCustomInput(undefined);
                                    setSelectedCustomInputModalOpen(true);
                                  }}
                                  color="secondary"
                                  type="button"
                                  StartIcon={PlusIcon}>
                                  {t("add_input")}
                                </Button>
                              </li>
                            </ul>
                          </div>
                        </div>

                        <Controller
                          name="hideCalendarNotes"
                          control={formMethods.control}
                          defaultValue={eventType.hideCalendarNotes}
                          render={() => (
                            <CheckboxField
                              id="hideCalendarNotes"
                              name="hideCalendarNotes"
                              label={t("disable_notes")}
                              description={t("disable_notes_description")}
                              defaultChecked={eventType.hideCalendarNotes}
                              onChange={(e) => {
                                formMethods.setValue("hideCalendarNotes", e?.target.checked);
                              }}
                            />
                          )}
                        />

                        <Controller
                          name="requiresConfirmation"
                          control={formMethods.control}
                          defaultValue={eventType.requiresConfirmation}
                          render={() => (
                            <CheckboxField
                              id="requiresConfirmation"
                              name="requiresConfirmation"
                              label={t("opt_in_booking")}
                              description={t("opt_in_booking_description")}
                              defaultChecked={eventType.requiresConfirmation}
                              onChange={(e) => {
                                formMethods.setValue("requiresConfirmation", e?.target.checked);
                              }}
                            />
                          )}
                        />

                        <Controller
                          name="disableGuests"
                          control={formMethods.control}
                          defaultValue={eventType.disableGuests}
                          render={() => (
                            <CheckboxField
                              id="disableGuests"
                              name="disableGuests"
                              label={t("disable_guests")}
                              description={t("disable_guests_description")}
                              defaultChecked={eventType.disableGuests}
                              onChange={(e) => {
                                formMethods.setValue("disableGuests", e?.target.checked);
                              }}
                            />
                          )}
                        />

                        <hr className="my-2 border-neutral-200" />
                        <Controller
                          name="minimumBookingNotice"
                          control={formMethods.control}
                          defaultValue={eventType.minimumBookingNotice}
                          render={() => (
                            <MinutesField
                              label={t("minimum_booking_notice")}
                              required
                              min="0"
                              placeholder="120"
                              defaultValue={eventType.minimumBookingNotice}
                              onChange={(e) => {
                                formMethods.setValue("minimumBookingNotice", Number(e.target.value));
                              }}
                            />
                          )}
                        />

                        <div className="block items-center sm:flex">
                          <div className="min-w-48 mb-4 sm:mb-0">
                            <label htmlFor="eventName" className="flex text-sm font-medium text-neutral-700">
                              {t("slot_interval")}
                            </label>
                          </div>
                          <div className="w-full">
                            <div className="relative mt-1 rounded-sm shadow-sm">
                              <Controller
                                name="slotInterval"
                                control={formMethods.control}
                                render={() => {
                                  const slotIntervalOptions = [
                                    {
                                      label: t("slot_interval_default"),
                                      value: -1,
                                    },
                                    ...[5, 10, 15, 20, 30, 45, 60].map((minutes) => ({
                                      label: minutes + " " + t("minutes"),
                                      value: minutes,
                                    })),
                                  ];
                                  return (
                                    <Select
                                      isSearchable={false}
                                      classNamePrefix="react-select"
                                      className="react-select-container focus:border-primary-500 focus:ring-primary-500 block w-full min-w-0 flex-1 rounded-sm border border-gray-300 sm:text-sm"
                                      onChange={(val) => {
                                        formMethods.setValue(
                                          "slotInterval",
                                          val && (val.value || 0) > 0 ? val.value : null
                                        );
                                      }}
                                      defaultValue={
                                        slotIntervalOptions.find(
                                          (option) => option.value === eventType.slotInterval
                                        ) || slotIntervalOptions[0]
                                      }
                                      options={slotIntervalOptions}
                                    />
                                  );
                                }}
                              />
                            </div>
                          </div>
                        </div>
                        <hr className="my-2 border-neutral-200" />

                        <div className="block sm:flex">
                          <div className="min-w-48 mb-4 sm:mb-0">
                            <label
                              htmlFor="inviteesCanSchedule"
                              className="mt-2.5 flex text-sm font-medium text-neutral-700">
                              {t("invitees_can_schedule")}
                            </label>
                          </div>
                          <div className="w-full">
                            <Controller
                              name="periodType"
                              control={formMethods.control}
                              defaultValue={periodType?.type}
                              render={() => (
                                <RadioGroup.Root
                                  defaultValue={periodType?.type}
                                  onValueChange={(val) =>
                                    formMethods.setValue("periodType", val as PeriodType)
                                  }>
                                  {PERIOD_TYPES.map((period) => (
                                    <div className="mb-2 flex items-center text-sm" key={period.type}>
                                      <RadioGroup.Item
                                        id={period.type}
                                        value={period.type}
                                        className="min-w-4 flex h-4 w-4 cursor-pointer items-center rounded-full border border-black bg-white focus:border-2 focus:outline-none ltr:mr-2 rtl:ml-2">
                                        <RadioGroup.Indicator className="relative flex h-4 w-4 items-center justify-center after:block after:h-2 after:w-2 after:rounded-full after:bg-black" />
                                      </RadioGroup.Item>
                                      {period.prefix ? <span>{period.prefix}&nbsp;</span> : null}
                                      {period.type === "ROLLING" && (
                                        <div className="inline-flex">
                                          <input
                                            type="number"
                                            className="focus:border-primary-500 focus:ring-primary-500 block w-12 rounded-sm border-gray-300 shadow-sm [appearance:textfield] ltr:mr-2 rtl:ml-2 sm:text-sm"
                                            placeholder="30"
                                            {...formMethods.register("periodDays", { valueAsNumber: true })}
                                            defaultValue={eventType.periodDays || 30}
                                          />
                                          <select
                                            id=""
                                            className="focus:border-primary-500 focus:ring-primary-500 block w-full rounded-sm border-gray-300 py-2 pl-3 pr-10 text-base focus:outline-none sm:text-sm"
                                            {...formMethods.register("periodCountCalendarDays")}
                                            defaultValue={eventType.periodCountCalendarDays ? "1" : "0"}>
                                            <option value="1">{t("calendar_days")}</option>
                                            <option value="0">{t("business_days")}</option>
                                          </select>
                                        </div>
                                      )}
                                      {period.type === "RANGE" && (
                                        <div className="inline-flex space-x-2 ltr:ml-2 rtl:mr-2 rtl:space-x-reverse">
                                          <Controller
                                            name="periodDates"
                                            control={formMethods.control}
                                            defaultValue={periodDates}
                                            render={() => (
                                              <DateRangePicker
                                                startDate={formMethods.getValues("periodDates").startDate}
                                                endDate={formMethods.getValues("periodDates").endDate}
                                                onDatesChange={({ startDate, endDate }) => {
                                                  formMethods.setValue("periodDates", { startDate, endDate });
                                                }}
                                              />
                                            )}
                                          />
                                        </div>
                                      )}
                                      {period.suffix ? (
                                        <span className="ltr:ml-2 rtl:mr-2">&nbsp;{period.suffix}</span>
                                      ) : null}
                                    </div>
                                  ))}
                                </RadioGroup.Root>
                              )}
                            />
                          </div>
                        </div>
                        <hr className="border-neutral-200" />
                        <div className="block sm:flex">
                          <div className="min-w-48 mb-4 sm:mb-0">
                            <label
                              htmlFor="bufferTime"
                              className="mt-2.5 flex text-sm font-medium text-neutral-700">
                              {t("buffer_time")}
                            </label>
                          </div>
                          <div className="w-full">
                            <div className="inline-flex w-full space-x-2">
                              <div className="w-full">
                                <label
                                  htmlFor="beforeBufferTime"
                                  className="mb-2 flex text-sm font-medium text-neutral-700">
                                  {t("before_event")}
                                </label>
                                <Controller
                                  name="beforeBufferTime"
                                  control={formMethods.control}
                                  defaultValue={eventType.beforeEventBuffer || 0}
                                  render={({ field: { onChange, value } }) => {
                                    const beforeBufferOptions = [
                                      {
                                        label: t("event_buffer_default"),
                                        value: 0,
                                      },
                                      ...[5, 10, 15, 20, 30, 45, 60].map((minutes) => ({
                                        label: minutes + " " + t("minutes"),
                                        value: minutes,
                                      })),
                                    ];
                                    return (
                                      <Select
                                        isSearchable={false}
                                        classNamePrefix="react-select"
                                        className="react-select-container focus:border-primary-500 focus:ring-primary-500 block w-full min-w-0 flex-1 rounded-sm border border-gray-300 sm:text-sm"
                                        onChange={(val) => {
                                          if (val) onChange(val.value);
                                        }}
                                        defaultValue={
                                          beforeBufferOptions.find((option) => option.value === value) ||
                                          beforeBufferOptions[0]
                                        }
                                        options={beforeBufferOptions}
                                      />
                                    );
                                  }}
                                />
                              </div>
                              <div className="w-full">
                                <label
                                  htmlFor="afterBufferTime"
                                  className="mb-2 flex text-sm font-medium text-neutral-700">
                                  {t("after_event")}
                                </label>
                                <Controller
                                  name="afterBufferTime"
                                  control={formMethods.control}
                                  defaultValue={eventType.afterEventBuffer || 0}
                                  render={({ field: { onChange, value } }) => {
                                    const afterBufferOptions = [
                                      {
                                        label: t("event_buffer_default"),
                                        value: 0,
                                      },
                                      ...[5, 10, 15, 20, 30, 45, 60].map((minutes) => ({
                                        label: minutes + " " + t("minutes"),
                                        value: minutes,
                                      })),
                                    ];
                                    return (
                                      <Select
                                        isSearchable={false}
                                        classNamePrefix="react-select"
                                        className="react-select-container focus:border-primary-500 focus:ring-primary-500 block w-full min-w-0 flex-1 rounded-sm border border-gray-300 sm:text-sm"
                                        onChange={(val) => {
                                          if (val) onChange(val.value);
                                        }}
                                        defaultValue={
                                          afterBufferOptions.find((option) => option.value === value) ||
                                          afterBufferOptions[0]
                                        }
                                        options={afterBufferOptions}
                                      />
                                    );
                                  }}
                                />
                              </div>
                            </div>
                          </div>
                        </div>

                        {(eventType.users[0].plan === "TRIAL" || eventType.users[0].plan === "PRO") && (
                          <>
                            <hr className="border-neutral-200" />
                            <div className="block items-center sm:flex">
                              <div className="min-w-48 mb-4 sm:mb-0">
                                <label
                                  htmlFor="attendeeReminders"
                                  className="flexflex mt-2 text-sm font-medium text-neutral-700">
                                  {t("attendee_reminders")}
                                </label>
                              </div>
                              <div className="w-full">
                                <ul className="mt-1">
                                  {attendeeReminders.map(
                                    (attendeeReminder: EventTypeAttendeeReminder, idx: number) => (
                                      <li key={idx} className="bg-secondary-50 mb-2 border p-2">
                                        <div className="flex justify-between">
                                          <div className="w-0 flex-1">
                                            <div className="truncate">
                                              <span
                                                className="text-sm ltr:ml-2 rtl:mr-2"
                                                title={`${t("method")}: ${attendeeReminder.method}`}>
                                                {t("method")}: {attendeeReminder.method}
                                              </span>
                                            </div>
                                            <div className="truncate">
                                              <span
                                                className="text-sm ltr:ml-2 rtl:mr-2"
                                                title={`${t("placeholder")}: ${attendeeReminder.unitTime}`}>
                                                {attendeeReminder.time} {attendeeReminder.unitTime}S{" "}
                                                {t("send_before")}
                                              </span>
                                            </div>
                                          </div>
                                          <div className="flex">
                                            <Button
                                              onClick={() => {
                                                setSelectedAttendeeReminder(attendeeReminder);
                                                setSelectedAttendeeReminderModalOpen(true);
                                              }}
                                              color="minimal"
                                              type="button">
                                              {t("edit")}
                                            </Button>
                                            <button type="button" onClick={() => removeReminder(idx)}>
                                              <XIcon className="h-6 w-6 border-l-2 pl-1 hover:text-red-500 " />
                                            </button>
                                          </div>
                                        </div>
                                      </li>
                                    )
                                  )}
                                  <li>
                                    <Button
                                      onClick={() => {
                                        setSelectedAttendeeReminder(undefined);
                                        setSelectedAttendeeReminderModalOpen(true);
                                      }}
                                      color="secondary"
                                      type="button"
                                      StartIcon={PlusIcon}>
                                      {t("add_reminder")}
                                    </Button>
                                  </li>
                                </ul>
                              </div>
                            </div>
                          </>
                        )}

                        {hasPaymentIntegration && (
                          <>
                            <hr className="border-neutral-200" />
                            <div className="block sm:flex">
                              <div className="min-w-48 mb-4 sm:mb-0">
                                <label
                                  htmlFor="payment"
                                  className="mt-2 flex text-sm font-medium text-neutral-700">
                                  {t("payment")}
                                </label>
                              </div>

                              <div className="flex flex-col">
                                <div className="w-full">
                                  <div className="block items-center sm:flex">
                                    <div className="w-full">
                                      <div className="relative flex items-start">
                                        <div className="flex h-5 items-center">
                                          <input
                                            onChange={(event) => {
                                              setRequirePayment(event.target.checked);
                                              if (!event.target.checked) {
                                                formMethods.setValue("price", 0);
                                              }
                                            }}
                                            id="requirePayment"
                                            name="requirePayment"
                                            type="checkbox"
                                            className="text-primary-600 focus:ring-primary-500 h-4 w-4 rounded border-gray-300"
                                            defaultChecked={requirePayment}
                                          />
                                        </div>
                                        <div className="text-sm ltr:ml-3 rtl:mr-3">
                                          <p className="text-neutral-900">
                                            {t("require_payment")} (0.5% +{" "}
                                            <IntlProvider locale="en">
                                              <FormattedNumber
                                                value={0.1}
                                                style="currency"
                                                currency={currency}
                                              />
                                            </IntlProvider>{" "}
                                            {t("commission_per_transaction")})
                                          </p>
                                        </div>
                                      </div>
                                    </div>
                                  </div>
                                </div>
                                {requirePayment && (
                                  <div className="w-full">
                                    <div className="block items-center sm:flex">
                                      <div className="w-full">
                                        <div className="relative mt-1 rounded-sm shadow-sm">
                                          <Controller
                                            defaultValue={eventType.price}
                                            control={formMethods.control}
                                            name="price"
                                            render={({ field }) => (
                                              <input
                                                {...field}
                                                step="0.01"
                                                min="0.5"
                                                type="number"
                                                required
                                                className="focus:border-primary-500 focus:ring-primary-500 block w-full rounded-sm border-gray-300 pl-2 pr-12 sm:text-sm"
                                                placeholder="Price"
                                                onChange={(e) => {
                                                  field.onChange(e.target.valueAsNumber * 100);
                                                }}
                                                value={field.value > 0 ? field.value / 100 : 0}
                                              />
                                            )}
                                          />
                                          <div className="pointer-events-none absolute inset-y-0 right-0 flex items-center pr-3">
                                            <span className="text-gray-500 sm:text-sm" id="duration">
                                              {new Intl.NumberFormat("en", {
                                                style: "currency",
                                                currency: currency,
                                                maximumSignificantDigits: 1,
                                                maximumFractionDigits: 0,
                                              })
                                                .format(0)
                                                .replace("0", "")}
                                            </span>
                                          </div>
                                        </div>
                                      </div>
                                    </div>
                                  </div>
                                )}
                              </div>
                            </div>
                          </>
                        )}
                      </CollapsibleContent>
                    </>
                    {/* )} */}
                  </Collapsible>
                  <div className="mt-4 flex justify-end space-x-2 rtl:space-x-reverse">
                    <Button href="/event-types" color="secondary" tabIndex={-1}>
                      {t("cancel")}
                    </Button>
                    <Button type="submit" disabled={updateMutation.isLoading}>
                      {t("update")}
                    </Button>
                  </div>
                </Form>
              </div>
            </div>
            <div className="m-0 mt-0 mb-4 w-full lg:w-3/12 lg:px-2 lg:ltr:ml-2 lg:rtl:mr-2">
              <div className="px-2">
                <Controller
                  name="hidden"
                  control={formMethods.control}
                  defaultValue={eventType.hidden}
                  render={({ field }) => (
                    <Switch
                      defaultChecked={field.value}
                      onCheckedChange={(isChecked) => {
                        formMethods.setValue("hidden", isChecked);
                      }}
                      label={t("hide_event_type")}
                    />
                  )}
                />
              </div>
              <div className="mt-4 space-y-1.5">
                <a
                  href={permalink}
                  target="_blank"
                  rel="noreferrer"
                  className="text-md inline-flex items-center rounded-sm px-2 py-1 text-sm font-medium text-neutral-700 hover:bg-gray-200 hover:text-gray-900">
                  <ExternalLinkIcon
                    className="h-4 w-4 text-neutral-500 ltr:mr-2 rtl:ml-2"
                    aria-hidden="true"
                  />
                  {t("preview")}
                </a>
                <button
                  onClick={() => {
                    navigator.clipboard.writeText(permalink);
                    showToast("Link copied!", "success");
                  }}
                  type="button"
                  className="text-md flex items-center rounded-sm px-2 py-1 text-sm font-medium text-gray-700 hover:bg-gray-200 hover:text-gray-900">
                  <LinkIcon className="h-4 w-4 text-neutral-500 ltr:mr-2 rtl:ml-2" />
                  {t("copy_link")}
                </button>
                <Dialog>
                  <DialogTrigger className="text-md flex items-center rounded-sm px-2 py-1 text-sm font-medium text-red-500 hover:bg-gray-200">
                    <TrashIcon className="h-4 w-4 text-red-500 ltr:mr-2 rtl:ml-2" />
                    {t("delete")}
                  </DialogTrigger>
                  <ConfirmationDialogContent
                    variety="danger"
                    title={t("delete_event_type")}
                    confirmBtnText={t("confirm_delete_event_type")}
                    onConfirm={deleteEventTypeHandler}>
                    {t("delete_event_type_description")}
                  </ConfirmationDialogContent>
                </Dialog>
              </div>
            </div>
          </div>
          <Dialog open={showLocationModal} onOpenChange={setShowLocationModal}>
            <DialogContent asChild>
              <div className="inline-block transform rounded-sm bg-white px-4 pt-5 pb-4 text-left align-bottom shadow-xl transition-all sm:my-8 sm:w-full sm:max-w-lg sm:p-6 sm:align-middle">
                <div className="mb-4 sm:flex sm:items-start">
                  <div className="bg-secondary-100 mx-auto flex h-12 w-12 flex-shrink-0 items-center justify-center rounded-full sm:mx-0 sm:h-10 sm:w-10">
                    <LocationMarkerIcon className="text-primary-600 h-6 w-6" />
                  </div>
                  <div className="mt-3 text-center sm:mt-0 sm:ml-4 sm:text-left">
                    <h3 className="text-lg font-medium leading-6 text-gray-900" id="modal-title">
                      {t("edit_location")}
                    </h3>
                    <div>
                      <p className="text-sm text-gray-400">{t("this_input_will_shown_booking_this_event")}</p>
                    </div>
                  </div>
                </div>
                <Form
                  form={locationFormMethods}
                  handleSubmit={async (values) => {
                    const newLocation = values.locationType;

                    let details = {};
                    if (newLocation === LocationType.InPerson) {
                      details = { address: values.locationAddress };
                    }
                    if (newLocation === LocationType.Link) {
                      details = { link: values.locationLink };
                    }

                    addLocation(newLocation, details);
                    setShowLocationModal(false);
                  }}>
                  <Controller
                    name="locationType"
                    control={locationFormMethods.control}
                    render={() => (
                      <Select
                        maxMenuHeight={100}
                        name="location"
                        defaultValue={selectedLocation}
                        options={locationOptions}
                        isSearchable={false}
                        classNamePrefix="react-select"
                        className="react-select-container focus:border-primary-500 focus:ring-primary-500 my-4 block w-full min-w-0 flex-1 rounded-sm border border-gray-300 sm:text-sm"
                        onChange={(val) => {
                          if (val) {
                            locationFormMethods.setValue("locationType", val.value);
                            locationFormMethods.unregister("locationLink");
                            locationFormMethods.unregister("locationAddress");
                            setSelectedLocation(val);
                          }
                        }}
                      />
                    )}
                  />
                  <LocationOptions />
                  <div className="mt-4 flex justify-end space-x-2">
                    <Button onClick={() => setShowLocationModal(false)} type="button" color="secondary">
                      {t("cancel")}
                    </Button>
                    <Button type="submit">{t("update")}</Button>
                  </div>
                </Form>
              </div>
            </DialogContent>
          </Dialog>
          <Controller
            name="customInputs"
            control={formMethods.control}
            defaultValue={eventType.customInputs.sort((a, b) => a.id - b.id) || []}
            render={() => (
              <Dialog open={selectedCustomInputModalOpen} onOpenChange={setSelectedCustomInputModalOpen}>
                <DialogContent asChild>
                  <div className="inline-block transform rounded-sm bg-white px-4 pt-5 pb-4 text-left align-bottom shadow-xl transition-all sm:my-8 sm:w-full sm:max-w-lg sm:p-6 sm:align-middle">
                    <div className="mb-4 sm:flex sm:items-start">
                      <div className="bg-secondary-100 mx-auto flex h-12 w-12 flex-shrink-0 items-center justify-center rounded-full sm:mx-0 sm:h-10 sm:w-10">
                        <PlusIcon className="text-primary-600 h-6 w-6" />
                      </div>
                      <div className="mt-3 text-center sm:mt-0 sm:ml-4 sm:text-left">
                        <h3 className="text-lg font-medium leading-6 text-gray-900" id="modal-title">
                          {t("add_new_custom_input_field")}
                        </h3>
                        <div>
                          <p className="text-sm text-gray-400">
                            {t("this_input_will_shown_booking_this_event")}
                          </p>
                        </div>
                      </div>
                    </div>
                    <CustomInputTypeForm
                      selectedCustomInput={selectedCustomInput}
                      onSubmit={(values) => {
                        const customInput: EventTypeCustomInput = {
                          id: -1,
                          eventTypeId: -1,
                          label: values.label,
                          placeholder: values.placeholder,
                          required: values.required,
                          type: values.type,
                        };

                        if (selectedCustomInput) {
                          selectedCustomInput.label = customInput.label;
                          selectedCustomInput.placeholder = customInput.placeholder;
                          selectedCustomInput.required = customInput.required;
                          selectedCustomInput.type = customInput.type;
                        } else {
                          setCustomInputs(customInputs.concat(customInput));
                          formMethods.setValue(
                            "customInputs",
                            formMethods.getValues("customInputs").concat(customInput)
                          );
                        }
                        setSelectedCustomInputModalOpen(false);
                      }}
                      onCancel={() => {
                        setSelectedCustomInputModalOpen(false);
                      }}
                    />
                  </div>
                </DialogContent>
              </Dialog>
            )}
          />
          <Controller
            name="attendeeReminders"
            control={formMethods.control}
            defaultValue={eventType.attendeeReminders.sort((a, b) => a.id - b.id) || []}
            render={() => (
              <Dialog
                open={selectedAttendeeReminderModalOpen}
                onOpenChange={setSelectedAttendeeReminderModalOpen}>
                <DialogContent asChild>
                  <div className="inline-block transform rounded-sm bg-white px-4 pt-5 pb-4 text-left align-bottom shadow-xl transition-all sm:my-8 sm:w-full sm:max-w-lg sm:p-6 sm:align-middle">
                    <div className="mb-4 sm:flex sm:items-start">
                      <div className="bg-secondary-100 mx-auto flex h-12 w-12 flex-shrink-0 items-center justify-center rounded-full sm:mx-0 sm:h-10 sm:w-10">
                        <PlusIcon className="text-primary-600 h-6 w-6" />
                      </div>
                      <div className="mt-3 text-center sm:mt-0 sm:ml-4 sm:text-left">
                        <h3 className="text-lg font-medium leading-6 text-gray-900" id="modal-title">
                          {t("add_new_custom_input_field")}
                        </h3>
                        <div>
                          <p className="text-sm text-gray-400">
                            {t("this_input_will_shown_booking_this_event")}
                          </p>
                        </div>
                      </div>
                    </div>
                    <AttendeeReminderTypeForm
                      selectedAttendeeReminder={selectedAttendeeReminder}
                      onSubmit={(values) => {
                        const attendeeReminder: EventTypeAttendeeReminder = {
                          id: -1,
                          eventTypeId: -1,
                          method: values.method,
                          time: Number(values.time),
                          unitTime: values.unitTime,
                        };

                        if (selectedAttendeeReminder) {
                          selectedAttendeeReminder.method = attendeeReminder.method;
                          selectedAttendeeReminder.time = attendeeReminder.time;
                          selectedAttendeeReminder.unitTime = attendeeReminder.unitTime;
                        } else {
                          setAttendeeReminders(attendeeReminders.concat(attendeeReminder));
                          formMethods.setValue(
                            "attendeeReminders",
                            formMethods.getValues("attendeeReminders").concat(attendeeReminder)
                          );
                        }
                        setSelectedAttendeeReminderModalOpen(false);
                      }}
                      onCancel={() => {
                        setSelectedAttendeeReminderModalOpen(false);
                      }}
                    />
                  </div>
                </DialogContent>
              </Dialog>
            )}
          />
          {isAdmin && (
            <WebhookListContainer
              title={t("team_webhooks")}
              subtitle={t("receive_cal_event_meeting_data")}
              eventTypeId={props.eventType.id}
            />
          )}
        </ClientSuspense>
      </Shell>
    </div>
  );
};

export const getServerSideProps = async (context: GetServerSidePropsContext) => {
  const { req, query } = context;
  const session = await getSession({ req });
  const typeParam = parseInt(asStringOrThrow(query.type));

  if (!session?.user?.id) {
    return {
      redirect: {
        permanent: false,
        destination: "/auth/login",
      },
    };
  }

  const userSelect = Prisma.validator<Prisma.UserSelect>()({
    name: true,
    username: true,
    id: true,
    avatar: true,
    email: true,
<<<<<<< HEAD
    plan: true,
=======
    locale: true,
>>>>>>> f71c0ddf
  });

  const rawEventType = await prisma.eventType.findFirst({
    where: {
      AND: [
        {
          OR: [
            {
              users: {
                some: {
                  id: session.user.id,
                },
              },
            },
            {
              team: {
                members: {
                  some: {
                    userId: session.user.id,
                  },
                },
              },
            },
            {
              userId: session.user.id,
            },
          ],
        },
        {
          id: typeParam,
        },
      ],
    },
    select: {
      id: true,
      title: true,
      slug: true,
      description: true,
      length: true,
      hidden: true,
      locations: true,
      eventName: true,
      availability: true,
      customInputs: true,
      attendeeReminders: true,
      timeZone: true,
      periodType: true,
      metadata: true,
      periodDays: true,
      periodStartDate: true,
      periodEndDate: true,
      periodCountCalendarDays: true,
      requiresConfirmation: true,
      hideCalendarNotes: true,
      disableGuests: true,
      minimumBookingNotice: true,
      beforeEventBuffer: true,
      afterEventBuffer: true,
      slotInterval: true,
      team: {
        select: {
          slug: true,
          members: {
            where: {
              accepted: true,
            },
            select: {
              role: true,
              user: {
                select: userSelect,
              },
            },
          },
        },
      },
      users: {
        select: userSelect,
      },
      schedulingType: true,
      schedule: {
        select: {
          id: true,
        },
      },
      userId: true,
      price: true,
      currency: true,
      destinationCalendar: true,
    },
  });

  if (!rawEventType) throw Error("Event type not found");

  type Location = {
    type: LocationType;
    address?: string;
  };

  const credentials = await prisma.credential.findMany({
    where: {
      userId: session.user.id,
    },
    select: {
      id: true,
      type: true,
      key: true,
      userId: true,
    },
  });

  const web3Credentials = credentials.find((credential) => credential.type.includes("_web3"));
  const { locations, metadata, ...restEventType } = rawEventType;
  const eventType = {
    ...restEventType,
    locations: locations as unknown as Location[],
    metadata: (metadata || {}) as JSONObject,
    isWeb3Active:
      web3Credentials && web3Credentials.key
        ? (((web3Credentials.key as JSONObject).isWeb3Active || false) as boolean)
        : false,
  };

  // backwards compat
  if (eventType.users.length === 0 && !eventType.team) {
    const fallbackUser = await prisma.user.findUnique({
      where: {
        id: session.user.id,
      },
      select: userSelect,
    });
    if (!fallbackUser) throw Error("The event type doesn't have user and no fallback user was found");
    eventType.users.push(fallbackUser);
  }
  const currentUser = eventType.users.find((u) => u.id === session.user.id);
  const t = await getTranslation(currentUser?.locale ?? "en", "common");
  const integrations = getApps(credentials);
  const locationOptions = getLocationOptions(integrations, t);

  const hasPaymentIntegration = hasIntegration(integrations, "stripe_payment");
  const currency =
    (credentials.find((integration) => integration.type === "stripe_payment")?.key as unknown as StripeData)
      ?.default_currency || "usd";

  type Availability = typeof eventType["availability"];
  const getAvailability = (availability: Availability) =>
    availability?.length
      ? availability.map((schedule) => ({
          ...schedule,
          startTime: new Date(new Date().toDateString() + " " + schedule.startTime.toTimeString()).valueOf(),
          endTime: new Date(new Date().toDateString() + " " + schedule.endTime.toTimeString()).valueOf(),
        }))
      : null;

  const availability = getAvailability(eventType.availability) || [];
  availability.sort((a, b) => a.startTime - b.startTime);

  const eventTypeObject = Object.assign({}, eventType, {
    periodStartDate: eventType.periodStartDate?.toString() ?? null,
    periodEndDate: eventType.periodEndDate?.toString() ?? null,
    availability,
  });

  const teamMembers = eventTypeObject.team
    ? eventTypeObject.team.members.map((member) => {
        const user = member.user;
        user.avatar = `${process.env.NEXT_PUBLIC_WEBSITE_URL}/${user.username}/avatar.png`;
        return user;
      })
    : [];

  return {
    props: {
      session,
      eventType: eventTypeObject,
      locationOptions,
      availability,
      team: eventTypeObject.team || null,
      teamMembers,
      hasPaymentIntegration,
      currency,
    },
  };
};

export default EventTypePage;<|MERGE_RESOLUTION|>--- conflicted
+++ resolved
@@ -1967,11 +1967,8 @@
     id: true,
     avatar: true,
     email: true,
-<<<<<<< HEAD
     plan: true,
-=======
     locale: true,
->>>>>>> f71c0ddf
   });
 
   const rawEventType = await prisma.eventType.findFirst({
