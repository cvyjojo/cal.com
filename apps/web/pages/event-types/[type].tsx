import { PhoneIcon, XIcon } from "@heroicons/react/outline";
import {
  ChevronRightIcon,
  ClockIcon,
  DocumentIcon,
  ExternalLinkIcon,
  LinkIcon,
  LocationMarkerIcon,
  PencilIcon,
  PlusIcon,
  TrashIcon,
  UserAddIcon,
  UsersIcon,
} from "@heroicons/react/solid";
import { MembershipRole } from "@prisma/client";
import { Availability, EventTypeCustomInput, PeriodType, Prisma, SchedulingType } from "@prisma/client";
import { Collapsible, CollapsibleContent, CollapsibleTrigger } from "@radix-ui/react-collapsible";
import * as RadioGroup from "@radix-ui/react-radio-group";
import dayjs from "dayjs";
import timezone from "dayjs/plugin/timezone";
import utc from "dayjs/plugin/utc";
import { GetServerSidePropsContext } from "next";
import { useRouter } from "next/router";
import React, { useEffect, useState } from "react";
import { Controller, useForm } from "react-hook-form";
import { FormattedNumber, IntlProvider } from "react-intl";
import Select from "react-select";
import { JSONObject } from "superjson/dist/types";

import { StripeData } from "@calcom/stripe/server";

import { asStringOrThrow, asStringOrUndefined } from "@lib/asStringOrNull";
import { getSession } from "@lib/auth";
import { HttpError } from "@lib/core/http/error";
import { useLocale } from "@lib/hooks/useLocale";
import getIntegrations, { hasIntegration } from "@lib/integrations/getIntegrations";
import { LocationType } from "@lib/location";
import showToast from "@lib/notification";
import prisma from "@lib/prisma";
import { slugify } from "@lib/slugify";
import { trpc } from "@lib/trpc";
import { inferSSRProps } from "@lib/types/inferSSRProps";

import { ClientSuspense } from "@components/ClientSuspense";
import DestinationCalendarSelector from "@components/DestinationCalendarSelector";
import { Dialog, DialogContent, DialogTrigger } from "@components/Dialog";
import Loader from "@components/Loader";
import Shell from "@components/Shell";
import ConfirmationDialogContent from "@components/dialog/ConfirmationDialogContent";
import { Form } from "@components/form/fields";
import CustomInputTypeForm from "@components/pages/eventtypes/CustomInputTypeForm";
import Button from "@components/ui/Button";
import InfoBadge from "@components/ui/InfoBadge";
import { Scheduler } from "@components/ui/Scheduler";
import Switch from "@components/ui/Switch";
import CheckboxField from "@components/ui/form/CheckboxField";
import CheckedSelect from "@components/ui/form/CheckedSelect";
import { DateRangePicker } from "@components/ui/form/DateRangePicker";
import MinutesField from "@components/ui/form/MinutesField";
import * as RadioArea from "@components/ui/form/radio-area";
import WebhookListContainer from "@components/webhook/WebhookListContainer";

import bloxyApi from "../../web3/dummyResps/bloxyApi";

dayjs.extend(utc);
dayjs.extend(timezone);

interface Token {
  name?: string;
  address: string;
  symbol: string;
}

interface NFT extends Token {
  // Some OpenSea NFTs have several contracts
  contracts: Array<Token>;
}
type AvailabilityInput = Pick<Availability, "days" | "startTime" | "endTime">;

type OptionTypeBase = {
  label: string;
  value: LocationType;
  disabled?: boolean;
};

const addDefaultLocationOptions = (
  defaultLocations: OptionTypeBase[],
  locationOptions: OptionTypeBase[]
): void => {
  const existingLocationOptions = locationOptions.flatMap((locationOptionItem) => [locationOptionItem.value]);

  defaultLocations.map((item) => {
    if (!existingLocationOptions.includes(item.value)) {
      locationOptions.push(item);
    }
  });
};

const EventTypePage = (props: inferSSRProps<typeof getServerSideProps>) => {
  const { t } = useLocale();
  const PERIOD_TYPES = [
    {
      type: "ROLLING" as const,
      suffix: t("into_the_future"),
    },
    {
      type: "RANGE" as const,
      prefix: t("within_date_range"),
    },
    {
      type: "UNLIMITED" as const,
      prefix: t("indefinitely_into_future"),
    },
  ];
  const { eventType, locationOptions, availability, team, teamMembers, hasPaymentIntegration, currency } =
    props;

  /** Appending default locations */

  const defaultLocations = [
    { value: LocationType.InPerson, label: t("in_person_meeting") },
    { value: LocationType.Jitsi, label: "Jitsi Meet" },
    { value: LocationType.Phone, label: t("phone_call") },
  ];

  addDefaultLocationOptions(defaultLocations, locationOptions);

  const router = useRouter();

  const updateMutation = trpc.useMutation("viewer.eventTypes.update", {
    onSuccess: async ({ eventType }) => {
      await router.push("/event-types");
      showToast(
        t("event_type_updated_successfully", {
          eventTypeTitle: eventType.title,
        }),
        "success"
      );
    },
    onError: (err) => {
      if (err instanceof HttpError) {
        const message = `${err.statusCode}: ${err.message}`;
        showToast(message, "error");
      }

      if (err.data?.code === "UNAUTHORIZED") {
        const message = `${err.data.code}: You are not able to update this event`;
        showToast(message, "error");
      }
    },
  });

  const deleteMutation = trpc.useMutation("viewer.eventTypes.delete", {
    onSuccess: async () => {
      await router.push("/event-types");
      showToast(t("event_type_deleted_successfully"), "success");
    },
    onError: (err) => {
      if (err instanceof HttpError) {
        const message = `${err.statusCode}: ${err.message}`;
        showToast(message, "error");
      }
    },
  });
  const connectedCalendarsQuery = trpc.useQuery(["viewer.connectedCalendars"]);

  const [editIcon, setEditIcon] = useState(true);
  const [showLocationModal, setShowLocationModal] = useState(false);
  const [selectedTimeZone, setSelectedTimeZone] = useState("");
  const [selectedLocation, setSelectedLocation] = useState<OptionTypeBase | undefined>(undefined);
  const [selectedCustomInput, setSelectedCustomInput] = useState<EventTypeCustomInput | undefined>(undefined);
  const [selectedCustomInputModalOpen, setSelectedCustomInputModalOpen] = useState(false);
  const [customInputs, setCustomInputs] = useState<EventTypeCustomInput[]>(
    eventType.customInputs.sort((a, b) => a.id - b.id) || []
  );
  const [tokensList, setTokensList] = useState<Array<Token>>([]);

  const periodType =
    PERIOD_TYPES.find((s) => s.type === eventType.periodType) ||
    PERIOD_TYPES.find((s) => s.type === "UNLIMITED");

  const [requirePayment, setRequirePayment] = useState(eventType.price > 0);
  const [advancedSettingsVisible, setAdvancedSettingsVisible] = useState(false);

  const [availabilityState, setAvailabilityState] = useState<{
    openingHours: AvailabilityInput[];
    dateOverrides: AvailabilityInput[];
  }>({ openingHours: [], dateOverrides: [] });

  useEffect(() => {
    const fetchTokens = async () => {
      // Get a list of most popular ERC20s and ERC777s, combine them into a single list, set as tokensList
      try {
        const erc20sList: Array<Token> =
          //   await axios.get(`https://api.bloxy.info/token/list?key=${process.env.BLOXY_API_KEY}`)
          // ).data
          bloxyApi.slice(0, 100).map((erc20: Token) => {
            const { name, address, symbol } = erc20;
            return { name, address, symbol };
          });

        const exodiaList = await (await fetch(`https://exodia.io/api/trending?page=1`)).json();

        const nftsList: Array<Token> = exodiaList.map((nft: NFT) => {
          const { name, contracts } = nft;
          if (nft.contracts[0]) {
            const { address, symbol } = contracts[0];
            return { name, address, symbol };
          }
        });

        const unifiedList: Array<Token> = [...erc20sList, ...nftsList];

        setTokensList(unifiedList);
      } catch (err) {
        showToast("Failed to load ERC20s & NFTs list. Please enter an address manually.", "error");
      }
    };

    console.log(tokensList); // Just here to make sure it passes the gc hook. Can remove once actual use is made of tokensList.

    fetchTokens();
  }, []);

  useEffect(() => {
    setSelectedTimeZone(eventType.timeZone || "");
  }, []);

  async function deleteEventTypeHandler(event: React.MouseEvent<HTMLElement, MouseEvent>) {
    event.preventDefault();

    const payload = { id: eventType.id };
    deleteMutation.mutate(payload);
  }

  const openLocationModal = (type: LocationType) => {
    setSelectedLocation(locationOptions.find((option) => option.value === type));
    setShowLocationModal(true);
  };

  const removeLocation = (selectedLocation: typeof eventType.locations[number]) => {
    formMethods.setValue(
      "locations",
      formMethods.getValues("locations").filter((location) => location.type !== selectedLocation.type),
      { shouldValidate: true }
    );
  };

  const LocationOptions = () => {
    if (!selectedLocation) {
      return null;
    }
    switch (selectedLocation.value) {
      case LocationType.InPerson:
        return (
          <div>
            <label htmlFor="address" className="block text-sm font-medium text-gray-700">
              {t("set_address_place")}
            </label>
            <div className="mt-1">
              <input
                type="text"
                {...locationFormMethods.register("locationAddress")}
                id="address"
                required
                className="focus:border-primary-500 focus:ring-primary-500 block w-full rounded-sm border-gray-300 text-sm shadow-sm"
                defaultValue={
                  formMethods
                    .getValues("locations")
                    .find((location) => location.type === LocationType.InPerson)?.address
                }
              />
            </div>
          </div>
        );
      case LocationType.Phone:
        return <p className="text-sm">{t("cal_invitee_phone_number_scheduling")}</p>;
      case LocationType.GoogleMeet:
        return <p className="text-sm">{t("cal_provide_google_meet_location")}</p>;
      case LocationType.Zoom:
        return <p className="text-sm">{t("cal_provide_zoom_meeting_url")}</p>;
      case LocationType.Daily:
        return <p className="text-sm">{t("cal_provide_video_meeting_url")}</p>;
      case LocationType.Jitsi:
        return <p className="text-sm">{t("cal_provide_jitsi_meeting_url")}</p>;
      case LocationType.Huddle01:
        return <p className="text-sm">{t("cal_provide_huddle01_meeting_url")}</p>;
      case LocationType.Tandem:
        return <p className="text-sm">{t("cal_provide_tandem_meeting_url")}</p>;
      case LocationType.Teams:
        return <p className="text-sm">{t("cal_provide_teams_meeting_url")}</p>;
      default:
        return null;
    }
  };

  const removeCustom = (index: number) => {
    formMethods.getValues("customInputs").splice(index, 1);
    customInputs.splice(index, 1);
    setCustomInputs([...customInputs]);
  };

  const schedulingTypeOptions: {
    value: SchedulingType;
    label: string;
    description: string;
  }[] = [
    {
      value: SchedulingType.COLLECTIVE,
      label: t("collective"),
      description: t("collective_description"),
    },
    {
      value: SchedulingType.ROUND_ROBIN,
      label: t("round_robin"),
      description: t("round_robin_description"),
    },
  ];

  const [periodDates] = useState<{ startDate: Date; endDate: Date }>({
    startDate: new Date(eventType.periodStartDate || Date.now()),
    endDate: new Date(eventType.periodEndDate || Date.now()),
  });

  const permalink = `${process.env.NEXT_PUBLIC_APP_URL}/${
    team ? `team/${team.slug}` : eventType.users[0].username
  }/${eventType.slug}`;

  const mapUserToValue = ({
    id,
    name,
    username,
  }: {
    id: number | null;
    name: string | null;
    username: string | null;
  }) => ({
    value: `${id || ""}`,
    label: `${name || ""}`,
    avatar: `${process.env.NEXT_PUBLIC_APP_URL}/${username}/avatar.png`,
  });

  const formMethods = useForm<{
    title: string;
    eventTitle: string;
    smartContractAddress: string;
    eventName: string;
    slug: string;
    length: number;
    description: string;
    disableGuests: boolean;
    requiresConfirmation: boolean;
    schedulingType: SchedulingType | null;
    price: number;
    hidden: boolean;
    locations: { type: LocationType; address?: string }[];
    customInputs: EventTypeCustomInput[];
    users: string[];
    availability: {
      openingHours: AvailabilityInput[];
      dateOverrides: AvailabilityInput[];
    };
    timeZone: string;
    periodType: PeriodType;
    periodDays: number;
    periodCountCalendarDays: "1" | "0";
    periodDates: { startDate: Date; endDate: Date };
    minimumBookingNotice: number;
    beforeBufferTime: number;
    afterBufferTime: number;
    slotInterval: number | null;
    destinationCalendar: {
      integration: string;
      externalId: string;
    };
  }>({
    defaultValues: {
      locations: eventType.locations || [],
      periodDates: {
        startDate: periodDates.startDate,
        endDate: periodDates.endDate,
      },
    },
  });

  const locationFormMethods = useForm<{
    locationType: LocationType;
    locationAddress: string;
  }>();

  const Locations = () => {
    return (
      <div className="w-full">
        {formMethods.getValues("locations").length === 0 && (
          <div className="flex">
            <Select
              options={locationOptions}
              isSearchable={false}
              classNamePrefix="react-select"
              className="react-select-container focus:border-primary-500 focus:ring-primary-500 block w-full min-w-0 flex-1 rounded-sm border border-gray-300 sm:text-sm"
              onChange={(e) => {
                if (e?.value) {
                  locationFormMethods.setValue("locationType", e.value);
                  openLocationModal(e.value);
                }
              }}
            />
          </div>
        )}
        {formMethods.getValues("locations").length > 0 && (
          <ul>
            {formMethods.getValues("locations").map((location) => (
              <li
                key={location.type}
                className="border-neutral-300 mb-2 rounded-sm border py-1.5 px-2 shadow-sm">
                <div className="flex justify-between">
                  {location.type === LocationType.InPerson && (
                    <div className="flex flex-grow items-center">
                      <LocationMarkerIcon className="h-6 w-6" />
                      <input
                        disabled
                        className="w-full border-0 bg-transparent text-sm ltr:ml-2 rtl:mr-2"
                        value={location.address}
                      />
                    </div>
                  )}
                  {location.type === LocationType.Phone && (
                    <div className="flex flex-grow items-center">
                      <PhoneIcon className="h-6 w-6" />
                      <span className="text-sm ltr:ml-2 rtl:mr-2">{t("phone_call")}</span>
                    </div>
                  )}
                  {location.type === LocationType.GoogleMeet && (
                    <div className="flex flex-grow items-center">
                      <svg
                        className="h-6 w-6"
                        viewBox="0 0 64 54"
                        fill="none"
                        xmlns="http://www.w3.org/2000/svg">
                        <path d="M16 0V16H0" fill="#EA4335" />
                        <path
                          d="M16 0V16H37.3333V27.0222L53.3333 14.0444V5.33332C53.3333 1.77777 51.5555 0 47.9999 0"
                          fill="#FFBA00"
                        />
                        <path
                          d="M15.6438 53.3341V37.3341H37.3326V26.6675L53.3326 39.2897V48.0008C53.3326 51.5563 51.5548 53.3341 47.9993 53.3341"
                          fill="#00AC47"
                        />
                        <path d="M37.3335 26.6662L53.3335 13.6885V39.644" fill="#00832D" />
                        <path
                          d="M53.3335 13.6892L60.8001 7.64481C62.4001 6.40037 64.0001 6.40037 64.0001 8.88925V44.4447C64.0001 46.9336 62.4001 46.9336 60.8001 45.6892L53.3335 39.6447"
                          fill="#00AC47"
                        />
                        <path
                          d="M0 36.9785V48.0007C0 51.5563 1.77777 53.334 5.33332 53.334H16V36.9785"
                          fill="#0066DA"
                        />
                        <path d="M0 16H16V37.3333H0" fill="#2684FC" />
                      </svg>

                      <span className="text-sm ltr:ml-2 rtl:mr-2">Google Meet</span>
                    </div>
                  )}
                  {location.type === LocationType.Huddle01 && (
                    <div className="flex flex-grow items-center">
                      <svg
                        width="1.25em"
                        height="1.25em"
                        viewBox="0 0 26 18"
                        fill="none"
                        xmlns="http://www.w3.org/2000/svg">
                        <path
                          d="M14.8607 0H4.04353C3.16693 0 2.32622 0.347292 1.70636 0.965476C1.08651 1.58366 0.738281 2.4221 0.738281 3.29634V14.0844C0.738281 14.9586 1.08651 15.7971 1.70636 16.4152C2.32622 17.0334 3.16693 17.3807 4.04353 17.3807H14.8607C15.7373 17.3807 16.578 17.0334 17.1979 16.4152C17.8177 15.7971 18.166 14.9586 18.166 14.0844V3.29634C18.166 2.4221 17.8177 1.58366 17.1979 0.965476C16.578 0.347292 15.7373 0 14.8607 0V0Z"
                          fill="#246BFD"
                        />
                        <path
                          d="M24.1641 3.10754C24.0122 3.14004 23.8679 3.20106 23.7389 3.28734L21.1623 4.85161C20.7585 5.09889 20.4269 5.44766 20.2008 5.86299C19.9686 6.28713 19.8472 6.76272 19.8477 7.24595V10.1407C19.8475 10.6251 19.9694 11.1017 20.2023 11.5267C20.4295 11.9431 20.7627 12.2925 21.1683 12.5396L23.7645 14.1038C23.9325 14.2074 24.1202 14.2753 24.3158 14.3031C24.5103 14.3302 24.7084 14.3164 24.8973 14.2627C25.0881 14.2077 25.2659 14.1149 25.4201 13.99C25.5764 13.862 25.706 13.7047 25.8017 13.527C25.9321 13.2836 26.0003 13.0118 26 12.7359V4.62985C25.9995 4.39497 25.9483 4.16296 25.8498 3.94961C25.7523 3.73989 25.6097 3.55418 25.4321 3.40571C25.258 3.26046 25.0522 3.15784 24.8311 3.10604C24.6118 3.05359 24.3832 3.0541 24.1641 3.10754Z"
                          fill="#246BFD"
                        />
                        <path
                          d="M7.07325 14.3165C6.26596 14.3165 5.64849 14.0822 5.22081 13.6138C4.79313 13.1453 4.57928 12.484 4.57928 11.63V6.0112C4.57928 5.15515 4.79313 4.49338 5.22081 4.0259C5.64849 3.55842 6.26596 3.32418 7.07325 3.32318C7.87452 3.32318 8.4915 3.55742 8.92419 4.0259C9.35687 4.49438 9.57071 5.15615 9.5657 6.0112V11.63C9.5657 12.484 9.35186 13.1453 8.92419 13.6138C8.49651 14.0822 7.87953 14.3165 7.07325 14.3165ZM7.07325 12.7897C7.63914 12.7897 7.92259 12.4401 7.9236 11.7408V5.90332C7.9236 5.20409 7.64015 4.85448 7.07325 4.85448C6.50635 4.85448 6.2224 5.20409 6.2214 5.90332V11.7363C6.2214 12.4396 6.50534 12.7907 7.07325 12.7897Z"
                          fill="white"
                        />
                        <path
                          d="M12.6791 6.0112H10.9619V4.82002C11.3388 4.83087 11.7155 4.78952 12.0811 4.69716C12.3452 4.63341 12.5856 4.49564 12.7737 4.3001C12.9727 4.05484 13.1254 3.77563 13.2244 3.47601H14.3287V14.1637H12.6791V6.0112Z"
                          fill="white"
                        />
                      </svg>
                      <span className="ml-2 text-sm">Huddle01 Web3 Video</span>
                    </div>
                  )}
                  {location.type === LocationType.Daily && (
                    <div className="flex flex-grow items-center">
                      <svg
                        id="svg"
                        version="1.1"
                        xmlns="http://www.w3.org/2000/svg"
                        width="1.25em"
                        height="1.25em"
                        viewBox="0, 0, 400,400">
                        <g id="svgg">
                          <path
                            id="path0"
                            d="M100.400 142.062 C 99.630 142.280,98.394 143.076,97.654 143.830 C 96.914 144.583,95.997 145.200,95.616 145.200 C 94.776 145.200,93.802 146.248,93.389 147.598 C 93.221 148.147,92.560 149.054,91.919 149.613 C 90.024 151.267,90.020 151.390,90.010 199.645 C 89.999 248.545,90.014 248.945,91.940 250.744 C 92.571 251.334,93.229 252.262,93.401 252.808 C 93.751 253.916,95.054 255.200,95.829 255.200 C 96.107 255.200,96.710 255.808,97.169 256.550 C 98.373 258.498,94.832 258.400,164.273 258.400 C 231.741 258.400,231.099 258.418,231.949 256.552 C 232.208 255.983,233.149 255.250,234.197 254.801 C 235.357 254.304,236.005 253.774,236.014 253.314 C 236.021 252.921,236.375 251.880,236.800 251.000 C 237.225 250.120,237.579 249.119,237.586 248.776 C 237.594 248.434,237.864 247.804,238.187 247.376 C 238.696 246.704,238.776 240.392,238.787 200.426 C 238.801 149.852,238.967 154.051,236.799 149.949 C 236.610 149.591,236.332 148.647,236.183 147.850 C 235.956 146.640,235.591 146.227,233.964 145.342 C 232.893 144.759,231.907 143.938,231.774 143.518 C 231.641 143.098,231.052 142.539,230.466 142.277 C 229.079 141.657,102.567 141.447,100.400 142.062 "
                            stroke="none"
                            fill="#f9f9f9"
                            fillRule="evenodd"></path>
                          <path
                            id="path1"
                            d="M304.600 153.562 C 304.160 153.717,302.589 154.419,301.109 155.122 C 299.629 155.825,298.171 156.400,297.869 156.400 C 297.567 156.400,296.528 156.977,295.560 157.682 C 294.592 158.387,292.872 159.272,291.739 159.649 C 290.605 160.025,288.743 160.976,287.602 161.761 C 286.460 162.547,284.778 163.386,283.863 163.628 C 282.948 163.869,281.300 164.672,280.200 165.413 C 279.100 166.154,277.660 166.885,277.000 167.037 C 275.491 167.385,272.800 168.718,272.800 169.117 C 272.800 169.485,270.749 170.506,268.629 171.194 C 266.207 171.979,263.730 174.650,263.412 176.820 C 262.921 180.167,263.353 224.092,263.889 225.295 C 264.635 226.970,266.755 228.668,269.300 229.629 C 270.565 230.107,271.600 230.622,271.600 230.775 C 271.600 231.219,274.452 232.687,276.241 233.162 C 277.144 233.403,278.381 234.061,278.991 234.626 C 279.600 235.191,281.382 236.125,282.950 236.701 C 284.517 237.278,286.430 238.236,287.200 238.831 C 287.970 239.426,289.320 240.126,290.200 240.387 C 292.160 240.967,294.400 242.079,294.400 242.472 C 294.400 242.837,297.518 244.231,299.125 244.584 C 299.790 244.730,300.737 245.198,301.228 245.625 C 301.720 246.051,302.620 246.400,303.228 246.400 C 303.837 246.400,304.605 246.504,304.936 246.631 C 305.267 246.758,305.902 246.498,306.348 246.052 C 306.793 245.607,307.721 244.951,308.410 244.595 C 310.905 243.305,310.800 245.287,310.800 199.575 C 310.800 155.897,310.789 155.600,309.169 155.600 C 309.026 155.600,308.231 155.060,307.400 154.400 C 306.569 153.740,305.780 153.218,305.645 153.240 C 305.510 153.262,305.040 153.407,304.600 153.562 "
                            stroke="none"
                            fill="#1be7b8"
                            fillRule="evenodd"></path>
                          <path
                            id="path2"
                            d="M104.148 137.776 C 103.459 138.076,102.774 138.519,102.624 138.760 C 102.475 139.002,101.832 139.200,101.196 139.200 C 98.679 139.200,95.594 140.337,94.191 141.782 C 93.434 142.562,92.630 143.200,92.406 143.200 C 92.181 143.200,91.703 143.875,91.344 144.700 C 90.984 145.525,90.140 146.560,89.467 147.000 C 87.556 148.251,87.579 147.532,87.693 201.219 L 87.800 252.069 88.800 252.944 C 89.350 253.425,90.311 254.498,90.935 255.328 C 91.559 256.159,92.682 257.235,93.430 257.719 C 94.178 258.204,94.792 258.829,94.795 259.110 C 94.801 259.708,96.289 260.360,98.770 260.851 C 99.743 261.044,100.887 261.516,101.311 261.901 C 102.535 263.008,223.251 262.983,224.942 261.875 C 225.616 261.433,227.174 261.056,228.925 260.910 C 232.411 260.620,234.281 259.898,234.866 258.616 C 235.107 258.087,235.812 257.444,236.432 257.187 C 237.635 256.688,238.800 255.226,238.800 254.214 C 238.800 253.876,239.039 253.600,239.330 253.600 C 239.622 253.600,240.297 253.135,240.830 252.568 L 241.800 251.536 241.800 200.335 L 241.800 149.134 240.400 147.884 C 239.630 147.197,238.690 145.944,238.312 145.101 C 237.852 144.075,237.232 143.430,236.441 143.154 C 235.696 142.895,235.110 142.318,234.859 141.598 C 234.411 140.311,233.008 139.763,229.068 139.333 C 227.786 139.194,226.522 138.865,226.260 138.603 C 224.854 137.196,225.002 137.200,164.726 137.216 C 115.566 137.229,105.185 137.325,104.148 137.776 M230.299 140.581 C 231.013 140.751,232.363 141.600,233.299 142.466 C 234.235 143.333,235.488 144.338,236.085 144.699 C 236.684 145.061,237.282 145.862,237.419 146.487 C 237.556 147.110,238.076 148.110,238.574 148.710 C 240.721 151.291,240.592 148.280,240.713 198.600 C 240.829 246.814,240.750 249.650,239.248 251.152 C 238.800 251.600,238.071 252.676,237.629 253.543 C 237.187 254.410,236.187 255.514,235.407 255.995 C 234.628 256.477,233.798 257.231,233.563 257.670 C 232.125 260.355,229.256 260.458,160.200 260.300 C 96.040 260.154,98.009 260.223,96.185 258.055 C 95.663 257.435,94.598 256.495,93.818 255.964 C 93.037 255.434,92.310 254.730,92.202 254.400 C 92.094 254.070,91.396 253.117,90.652 252.283 C 88.728 250.126,88.809 252.440,88.804 199.526 C 88.800 148.835,88.746 150.246,90.767 148.075 C 91.445 147.347,92.000 146.583,92.000 146.379 C 92.000 145.965,94.367 143.600,94.781 143.600 C 94.926 143.600,95.721 142.979,96.550 142.220 C 97.645 141.217,98.567 140.772,99.928 140.589 C 100.958 140.450,101.980 140.273,102.200 140.195 C 103.020 139.904,229.052 140.284,230.299 140.581 M302.261 151.784 C 301.415 152.085,300.477 152.683,300.177 153.111 C 299.589 153.951,298.498 154.440,295.467 155.223 C 294.179 155.556,293.257 156.096,292.706 156.841 C 292.120 157.635,291.307 158.082,289.909 158.382 C 287.523 158.894,286.569 159.361,285.000 160.786 C 284.254 161.463,282.944 162.058,281.536 162.358 C 279.852 162.717,278.929 163.194,277.936 164.216 C 277.201 164.973,276.327 165.593,275.994 165.596 C 274.726 165.605,271.323 167.114,270.329 168.107 C 269.759 168.678,268.506 169.354,267.546 169.609 C 263.906 170.578,262.647 172.127,261.546 176.994 C 260.707 180.702,260.406 219.312,261.200 221.401 C 261.420 221.979,261.860 223.699,262.178 225.222 C 262.801 228.210,263.915 229.763,265.769 230.228 C 266.340 230.371,266.906 230.649,267.027 230.844 C 267.148 231.040,267.598 231.200,268.028 231.200 C 268.457 231.200,269.121 231.575,269.504 232.034 C 270.324 233.017,272.827 234.231,274.800 234.604 C 275.626 234.760,276.610 235.349,277.200 236.040 C 277.950 236.919,278.976 237.422,281.300 238.052 C 283.242 238.578,284.400 239.096,284.400 239.438 C 284.400 240.158,287.095 241.510,289.201 241.847 C 290.693 242.085,292.400 243.256,292.400 244.041 C 292.400 244.329,297.174 246.000,297.997 246.000 C 298.233 246.000,299.057 246.630,299.827 247.400 C 301.156 248.729,301.366 248.800,303.981 248.800 L 306.736 248.800 309.338 246.578 C 312.714 243.696,312.469 247.711,312.322 197.737 L 312.200 156.074 310.962 154.537 C 308.533 151.521,305.601 150.593,302.261 151.784 M307.400 154.400 C 308.231 155.060,309.026 155.600,309.169 155.600 C 310.789 155.600,310.800 155.897,310.800 199.575 C 310.800 245.287,310.905 243.305,308.410 244.595 C 307.721 244.951,306.793 245.607,306.348 246.052 C 305.902 246.498,305.267 246.758,304.936 246.631 C 304.605 246.504,303.837 246.400,303.228 246.400 C 302.620 246.400,301.720 246.051,301.228 245.625 C 300.737 245.198,299.790 244.730,299.125 244.584 C 297.518 244.231,294.400 242.837,294.400 242.472 C 294.400 242.079,292.160 240.967,290.200 240.387 C 289.320 240.126,287.970 239.426,287.200 238.831 C 286.430 238.236,284.517 237.278,282.950 236.701 C 281.382 236.125,279.600 235.191,278.991 234.626 C 278.381 234.061,277.144 233.403,276.241 233.162 C 274.452 232.687,271.600 231.219,271.600 230.775 C 271.600 230.622,270.565 230.107,269.300 229.629 C 266.755 228.668,264.635 226.970,263.889 225.295 C 263.353 224.092,262.921 180.167,263.412 176.820 C 263.730 174.650,266.207 171.979,268.629 171.194 C 270.749 170.506,272.800 169.485,272.800 169.117 C 272.800 168.718,275.491 167.385,277.000 167.037 C 277.660 166.885,279.100 166.154,280.200 165.413 C 281.300 164.672,282.948 163.869,283.863 163.628 C 284.778 163.386,286.460 162.547,287.602 161.761 C 288.743 160.976,290.605 160.025,291.739 159.649 C 292.872 159.272,294.592 158.387,295.560 157.682 C 296.528 156.977,297.567 156.400,297.869 156.400 C 298.171 156.400,299.629 155.825,301.109 155.122 C 303.608 153.934,305.049 153.337,305.645 153.240 C 305.780 153.218,306.569 153.740,307.400 154.400 "
                            stroke="none"
                            fill="#4c545c"
                            fillRule="evenodd"></path>
                          <path
                            id="path3"
                            d="M102.200 140.195 C 101.980 140.273,100.958 140.450,99.928 140.589 C 98.567 140.772,97.645 141.217,96.550 142.220 C 95.721 142.979,94.926 143.600,94.781 143.600 C 94.367 143.600,92.000 145.965,92.000 146.379 C 92.000 146.583,91.445 147.347,90.767 148.075 C 88.746 150.246,88.800 148.835,88.804 199.526 C 88.809 252.440,88.728 250.126,90.652 252.283 C 91.396 253.117,92.094 254.070,92.202 254.400 C 92.310 254.730,93.037 255.434,93.818 255.964 C 94.598 256.495,95.663 257.435,96.185 258.055 C 98.009 260.223,96.040 260.154,160.200 260.300 C 229.256 260.458,232.125 260.355,233.563 257.670 C 233.798 257.231,234.628 256.477,235.407 255.995 C 236.187 255.514,237.187 254.410,237.629 253.543 C 238.071 252.676,238.800 251.600,239.248 251.152 C 240.750 249.650,240.829 246.814,240.713 198.600 C 240.592 148.280,240.721 151.291,238.574 148.710 C 238.076 148.110,237.556 147.110,237.419 146.487 C 237.282 145.862,236.684 145.061,236.085 144.699 C 235.488 144.338,234.235 143.333,233.299 142.466 C 232.363 141.600,231.013 140.751,230.299 140.581 C 229.052 140.284,103.020 139.904,102.200 140.195 M230.466 142.277 C 231.052 142.539,231.641 143.098,231.774 143.518 C 231.907 143.938,232.893 144.759,233.964 145.342 C 235.591 146.227,235.956 146.640,236.183 147.850 C 236.332 148.647,236.610 149.591,236.799 149.949 C 238.967 154.051,238.801 149.852,238.787 200.426 C 238.776 240.392,238.696 246.704,238.187 247.376 C 237.864 247.804,237.594 248.434,237.586 248.776 C 237.579 249.119,237.225 250.120,236.800 251.000 C 236.375 251.880,236.021 252.921,236.014 253.314 C 236.005 253.774,235.357 254.304,234.197 254.801 C 233.149 255.250,232.208 255.983,231.949 256.552 C 231.099 258.418,231.741 258.400,164.273 258.400 C 94.832 258.400,98.373 258.498,97.169 256.550 C 96.710 255.808,96.107 255.200,95.829 255.200 C 95.054 255.200,93.751 253.916,93.401 252.808 C 93.229 252.262,92.571 251.334,91.940 250.744 C 90.014 248.945,89.999 248.545,90.010 199.645 C 90.020 151.390,90.024 151.267,91.919 149.613 C 92.560 149.054,93.221 148.147,93.389 147.598 C 93.802 146.248,94.776 145.200,95.616 145.200 C 95.997 145.200,96.914 144.583,97.654 143.830 C 98.394 143.076,99.630 142.280,100.400 142.062 C 102.567 141.447,229.079 141.657,230.466 142.277 "
                            stroke="none"
                            fill="#949c9c"
                            fillRule="evenodd"></path>
                          <path
                            id="path4"
                            d="M35.200 0.984 C 35.200 1.947,35.121 1.971,31.700 2.084 L 28.200 2.200 28.077 3.900 L 27.954 5.600 25.403 5.600 C 21.914 5.600,20.903 6.043,20.590 7.712 C 20.367 8.902,20.142 9.103,18.669 9.430 C 17.102 9.777,16.988 9.898,16.800 11.400 C 16.605 12.956,16.554 13.003,14.922 13.122 C 13.260 13.243,13.243 13.260,13.122 14.922 C 13.003 16.554,12.956 16.605,11.400 16.800 C 9.898 16.988,9.777 17.102,9.430 18.669 C 9.103 20.142,8.902 20.367,7.712 20.590 C 6.043 20.903,5.600 21.914,5.600 25.403 L 5.600 27.954 3.900 28.077 L 2.200 28.200 2.084 31.700 C 1.971 35.121,1.947 35.200,0.984 35.200 L 0.000 35.200 0.000 200.000 L 0.000 364.800 0.984 364.800 C 1.947 364.800,1.971 364.879,2.084 368.300 L 2.200 371.800 3.900 372.177 L 5.600 372.554 5.600 374.851 C 5.600 378.083,6.072 379.102,7.712 379.410 C 8.902 379.633,9.103 379.858,9.430 381.331 C 9.777 382.898,9.898 383.012,11.400 383.200 C 12.953 383.394,13.004 383.449,13.121 385.059 C 13.247 386.786,13.757 387.181,15.876 387.195 C 16.598 387.199,16.773 387.463,16.876 388.700 C 16.992 390.104,17.107 390.224,18.669 390.570 C 20.142 390.897,20.367 391.098,20.590 392.288 C 20.903 393.957,21.914 394.400,25.403 394.400 L 27.954 394.400 28.077 396.100 L 28.200 397.800 31.700 397.916 C 35.121 398.029,35.200 398.053,35.200 399.016 L 35.200 400.000 200.000 400.000 L 364.800 400.000 364.800 399.016 C 364.800 398.053,364.879 398.029,368.300 397.916 L 371.800 397.800 372.177 396.100 L 372.554 394.400 375.103 394.400 C 378.233 394.400,379.094 393.974,379.414 392.265 C 379.633 391.101,379.865 390.896,381.331 390.570 C 382.893 390.224,383.008 390.104,383.124 388.700 C 383.241 387.288,383.327 387.200,384.596 387.200 C 386.308 387.200,387.200 386.308,387.200 384.596 C 387.200 383.327,387.288 383.241,388.700 383.124 C 390.104 383.008,390.224 382.893,390.570 381.331 C 390.896 379.865,391.101 379.633,392.265 379.414 C 393.974 379.094,394.400 378.233,394.400 375.103 L 394.400 372.554 396.100 372.177 L 397.800 371.800 397.916 368.300 C 398.029 364.879,398.053 364.800,399.016 364.800 L 400.000 364.800 400.000 200.000 L 400.000 35.200 399.016 35.200 C 398.053 35.200,398.029 35.121,397.916 31.700 L 397.800 28.200 396.100 28.077 L 394.400 27.954 394.400 25.403 C 394.400 21.914,393.957 20.903,392.288 20.590 C 391.098 20.367,390.897 20.142,390.570 18.669 C 390.224 17.107,390.104 16.992,388.700 16.876 C 387.463 16.773,387.199 16.598,387.195 15.876 C 387.181 13.757,386.786 13.247,385.059 13.121 C 383.452 13.004,383.396 12.953,383.275 11.480 C 383.121 9.617,382.265 9.200,378.597 9.200 L 376.046 9.200 375.923 7.500 C 375.802 5.821,375.779 5.798,374.173 5.681 C 372.616 5.566,372.529 5.488,372.173 3.881 L 371.800 2.200 368.300 2.084 C 364.879 1.971,364.800 1.947,364.800 0.984 L 364.800 0.000 200.000 0.000 L 35.200 0.000 35.200 0.984 M224.918 137.663 C 225.394 137.918,225.998 138.341,226.260 138.603 C 226.522 138.865,227.786 139.194,229.068 139.333 C 233.008 139.763,234.411 140.311,234.859 141.598 C 235.110 142.318,235.696 142.895,236.441 143.154 C 237.232 143.430,237.852 144.075,238.312 145.101 C 238.690 145.944,239.630 147.197,240.400 147.884 L 241.800 149.134 241.800 200.335 L 241.800 251.536 240.830 252.568 C 240.297 253.135,239.622 253.600,239.330 253.600 C 239.039 253.600,238.800 253.876,238.800 254.214 C 238.800 255.226,237.635 256.688,236.432 257.187 C 235.812 257.444,235.107 258.087,234.866 258.616 C 234.281 259.898,232.411 260.620,228.925 260.910 C 227.174 261.056,225.616 261.433,224.942 261.875 C 223.251 262.983,102.535 263.008,101.311 261.901 C 100.887 261.516,99.743 261.044,98.770 260.851 C 96.289 260.360,94.801 259.708,94.795 259.110 C 94.792 258.829,94.178 258.204,93.430 257.719 C 92.682 257.235,91.559 256.159,90.935 255.328 C 90.311 254.498,89.350 253.425,88.800 252.944 L 87.800 252.069 87.693 201.219 C 87.579 147.532,87.556 148.251,89.467 147.000 C 90.140 146.560,90.984 145.525,91.344 144.700 C 91.703 143.875,92.181 143.200,92.406 143.200 C 92.630 143.200,93.434 142.562,94.191 141.782 C 95.594 140.337,98.679 139.200,101.196 139.200 C 101.832 139.200,102.475 139.002,102.624 138.760 C 103.575 137.222,103.193 137.232,164.726 137.216 C 208.933 137.204,224.273 137.318,224.918 137.663 M308.162 152.107 C 309.021 152.598,310.281 153.692,310.962 154.537 L 312.200 156.074 312.322 197.737 C 312.469 247.711,312.714 243.696,309.338 246.578 L 306.736 248.800 303.981 248.800 C 301.366 248.800,301.156 248.729,299.827 247.400 C 299.057 246.630,298.233 246.000,297.997 246.000 C 297.174 246.000,292.400 244.329,292.400 244.041 C 292.400 243.256,290.693 242.085,289.201 241.847 C 287.095 241.510,284.400 240.158,284.400 239.438 C 284.400 239.096,283.242 238.578,281.300 238.052 C 278.976 237.422,277.950 236.919,277.200 236.040 C 276.610 235.349,275.626 234.760,274.800 234.604 C 272.827 234.231,270.324 233.017,269.504 232.034 C 269.121 231.575,268.457 231.200,268.028 231.200 C 267.598 231.200,267.148 231.040,267.027 230.844 C 266.906 230.649,266.340 230.371,265.769 230.228 C 263.915 229.763,262.801 228.210,262.178 225.222 C 261.860 223.699,261.420 221.979,261.200 221.401 C 260.406 219.312,260.707 180.702,261.546 176.994 C 262.647 172.127,263.906 170.578,267.546 169.609 C 268.506 169.354,269.759 168.678,270.329 168.107 C 271.323 167.114,274.726 165.605,275.994 165.596 C 276.327 165.593,277.201 164.973,277.936 164.216 C 278.929 163.194,279.852 162.717,281.536 162.358 C 282.944 162.058,284.254 161.463,285.000 160.786 C 286.569 159.361,287.523 158.894,289.909 158.382 C 291.307 158.082,292.120 157.635,292.706 156.841 C 293.257 156.096,294.179 155.556,295.467 155.223 C 298.498 154.440,299.589 153.951,300.177 153.111 C 301.487 151.241,305.719 150.709,308.162 152.107 "
                            stroke="none"
                            fill="#141c24"
                            fillRule="evenodd"></path>
                        </g>
                      </svg>
                      <span className="text-sm ltr:ml-2 rtl:mr-2">Daily.co Video</span>
                    </div>
                  )}
                  {location.type === LocationType.Zoom && (
                    <div className="flex flex-grow items-center">
                      <svg
                        className="h-6 w-6"
                        viewBox="0 0 64 64"
                        fill="none"
                        xmlns="http://www.w3.org/2000/svg">
                        <path
                          d="M32 0C49.6733 0 64 14.3267 64 32C64 49.6733 49.6733 64 32 64C14.3267 64 0 49.6733 0 32C0 14.3267 14.3267 0 32 0Z"
                          fill="#E5E5E4"
                        />
                        <path
                          d="M32.0002 0.623047C49.3292 0.623047 63.3771 14.6709 63.3771 31.9999C63.3771 49.329 49.3292 63.3768 32.0002 63.3768C14.6711 63.3768 0.623291 49.329 0.623291 31.9999C0.623291 14.6709 14.6716 0.623047 32.0002 0.623047Z"
                          fill="white"
                        />
                        <path
                          d="M31.9998 3.14014C47.9386 3.14014 60.8597 16.0612 60.8597 32C60.8597 47.9389 47.9386 60.8599 31.9998 60.8599C16.0609 60.8599 3.13989 47.9389 3.13989 32C3.13989 16.0612 16.0609 3.14014 31.9998 3.14014Z"
                          fill="#4A8CFF"
                        />
                        <path
                          d="M13.1711 22.9581V36.5206C13.1832 39.5875 15.6881 42.0558 18.743 42.0433H38.5125C39.0744 42.0433 39.5266 41.5911 39.5266 41.0412V27.4788C39.5145 24.4119 37.0096 21.9435 33.9552 21.956H14.1857C13.6238 21.956 13.1716 22.4082 13.1716 22.9581H13.1711ZM40.7848 28.2487L48.9469 22.2864C49.6557 21.6998 50.2051 21.8462 50.2051 22.9095V41.0903C50.2051 42.2999 49.5329 42.1536 48.9469 41.7134L40.7848 35.7631V28.2487Z"
                          fill="white"
                        />
                      </svg>
                      <span className="text-sm ltr:ml-2 rtl:mr-2">Zoom Video</span>
                    </div>
                  )}
                  {location.type === LocationType.Tandem && (
                    <div className="flex flex-grow items-center">
                      <svg
                        width="1.25em"
                        height="1.25em"
                        viewBox="0 0 400 400"
                        fill="none"
                        xmlns="http://www.w3.org/2000/svg">
                        <path
                          fillRule="evenodd"
                          clipRule="evenodd"
                          d="M167.928 256.163L64 324V143.835L167.928 76V256.163Z"
                          fill="#4341DC"
                        />
                        <path
                          fillRule="evenodd"
                          clipRule="evenodd"
                          d="M335.755 256.163L231.827 324V143.835L335.755 76V256.163Z"
                          fill="#00B6B6"
                        />
                      </svg>
                      <span className="ml-2 text-sm">Tandem Video</span>
                    </div>
                  )}
                  {location.type === LocationType.Jitsi && (
                    <div className="flex flex-grow items-center">
                      <svg
                        className="h-6 w-6"
                        viewBox="0 0 64 64"
                        fill="none"
                        xmlns="http://www.w3.org/2000/svg">
                        <path
                          d="M32 0C49.6733 0 64 14.3267 64 32C64 49.6733 49.6733 64 32 64C14.3267 64 0 49.6733 0 32C0 14.3267 14.3267 0 32 0Z"
                          fill="#E5E5E4"
                        />
                        <path
                          d="M32.0002 0.623047C49.3292 0.623047 63.3771 14.6709 63.3771 31.9999C63.3771 49.329 49.3292 63.3768 32.0002 63.3768C14.6711 63.3768 0.623291 49.329 0.623291 31.9999C0.623291 14.6709 14.6716 0.623047 32.0002 0.623047Z"
                          fill="white"
                        />
                        <path
                          d="M31.9998 3.14014C47.9386 3.14014 60.8597 16.0612 60.8597 32C60.8597 47.9389 47.9386 60.8599 31.9998 60.8599C16.0609 60.8599 3.13989 47.9389 3.13989 32C3.13989 16.0612 16.0609 3.14014 31.9998 3.14014Z"
                          fill="#4A8CFF"
                        />
                        <path
                          d="M13.1711 22.9581V36.5206C13.1832 39.5875 15.6881 42.0558 18.743 42.0433H38.5125C39.0744 42.0433 39.5266 41.5911 39.5266 41.0412V27.4788C39.5145 24.4119 37.0096 21.9435 33.9552 21.956H14.1857C13.6238 21.956 13.1716 22.4082 13.1716 22.9581H13.1711ZM40.7848 28.2487L48.9469 22.2864C49.6557 21.6998 50.2051 21.8462 50.2051 22.9095V41.0903C50.2051 42.2999 49.5329 42.1536 48.9469 41.7134L40.7848 35.7631V28.2487Z"
                          fill="white"
                        />
                      </svg>
                      <span className="ml-2 text-sm">Jitsi Meet</span>
                    </div>
                  )}
                  {location.type === LocationType.Teams && (
                    <div className="flex flex-grow items-center">
                      <svg
                        xmlns="http://www.w3.org/2000/svg"
                        className="h-6 w-6"
                        viewBox="0 0 2228.833 2073.333">
                        <path
                          fill="#5059C9"
                          d="M1554.637,777.5h575.713c54.391,0,98.483,44.092,98.483,98.483c0,0,0,0,0,0v524.398	c0,199.901-162.051,361.952-361.952,361.952h0h-1.711c-199.901,0.028-361.975-162-362.004-361.901c0-0.017,0-0.034,0-0.052V828.971	C1503.167,800.544,1526.211,777.5,1554.637,777.5L1554.637,777.5z"
                        />
                        <circle fill="#5059C9" cx="1943.75" cy="440.583" r="233.25" />
                        <circle fill="#7B83EB" cx="1218.083" cy="336.917" r="336.917" />
                        <path
                          fill="#7B83EB"
                          d="M1667.323,777.5H717.01c-53.743,1.33-96.257,45.931-95.01,99.676v598.105	c-7.505,322.519,247.657,590.16,570.167,598.053c322.51-7.893,577.671-275.534,570.167-598.053V877.176	C1763.579,823.431,1721.066,778.83,1667.323,777.5z"
                        />
                        <path
                          opacity=".1"
                          d="M1244,777.5v838.145c-0.258,38.435-23.549,72.964-59.09,87.598	c-11.316,4.787-23.478,7.254-35.765,7.257H667.613c-6.738-17.105-12.958-34.21-18.142-51.833	c-18.144-59.477-27.402-121.307-27.472-183.49V877.02c-1.246-53.659,41.198-98.19,94.855-99.52H1244z"
                        />
                        <path
                          opacity=".2"
                          d="M1192.167,777.5v889.978c-0.002,12.287-2.47,24.449-7.257,35.765	c-14.634,35.541-49.163,58.833-87.598,59.09H691.975c-8.812-17.105-17.105-34.21-24.362-51.833	c-7.257-17.623-12.958-34.21-18.142-51.833c-18.144-59.476-27.402-121.307-27.472-183.49V877.02	c-1.246-53.659,41.198-98.19,94.855-99.52H1192.167z"
                        />
                        <path
                          opacity=".2"
                          d="M1192.167,777.5v786.312c-0.395,52.223-42.632,94.46-94.855,94.855h-447.84	c-18.144-59.476-27.402-121.307-27.472-183.49V877.02c-1.246-53.659,41.198-98.19,94.855-99.52H1192.167z"
                        />
                        <path
                          opacity=".2"
                          d="M1140.333,777.5v786.312c-0.395,52.223-42.632,94.46-94.855,94.855H649.472	c-18.144-59.476-27.402-121.307-27.472-183.49V877.02c-1.246-53.659,41.198-98.19,94.855-99.52H1140.333z"
                        />
                        <path
                          opacity=".1"
                          d="M1244,509.522v163.275c-8.812,0.518-17.105,1.037-25.917,1.037	c-8.812,0-17.105-0.518-25.917-1.037c-17.496-1.161-34.848-3.937-51.833-8.293c-104.963-24.857-191.679-98.469-233.25-198.003	c-7.153-16.715-12.706-34.071-16.587-51.833h258.648C1201.449,414.866,1243.801,457.217,1244,509.522z"
                        />
                        <path
                          opacity=".2"
                          d="M1192.167,561.355v111.442c-17.496-1.161-34.848-3.937-51.833-8.293	c-104.963-24.857-191.679-98.469-233.25-198.003h190.228C1149.616,466.699,1191.968,509.051,1192.167,561.355z"
                        />
                        <path
                          opacity=".2"
                          d="M1192.167,561.355v111.442c-17.496-1.161-34.848-3.937-51.833-8.293	c-104.963-24.857-191.679-98.469-233.25-198.003h190.228C1149.616,466.699,1191.968,509.051,1192.167,561.355z"
                        />
                        <path
                          opacity=".2"
                          d="M1140.333,561.355v103.148c-104.963-24.857-191.679-98.469-233.25-198.003	h138.395C1097.783,466.699,1140.134,509.051,1140.333,561.355z"
                        />
                        <linearGradient
                          id="a"
                          gradientUnits="userSpaceOnUse"
                          x1="198.099"
                          y1="1683.0726"
                          x2="942.2344"
                          y2="394.2607"
                          gradientTransform="matrix(1 0 0 -1 0 2075.3333)">
                          <stop offset="0" stopColor="#5a62c3" />
                          <stop offset=".5" stopColor="#4d55bd" />
                          <stop offset="1" stopColor="#3940ab" />
                        </linearGradient>
                        <path
                          fill="url(#a)"
                          d="M95.01,466.5h950.312c52.473,0,95.01,42.538,95.01,95.01v950.312c0,52.473-42.538,95.01-95.01,95.01	H95.01c-52.473,0-95.01-42.538-95.01-95.01V561.51C0,509.038,42.538,466.5,95.01,466.5z"
                        />
                        <path
                          fill="#FFF"
                          d="M820.211,828.193H630.241v517.297H509.211V828.193H320.123V727.844h500.088V828.193z"
                        />
                      </svg>
                      <span className="ml-2 text-sm">MS Teams</span>
                    </div>
                  )}
                  <div className="flex">
                    <button
                      type="button"
                      onClick={() => openLocationModal(location.type)}
                      className="mr-1 p-1 text-gray-500 hover:text-gray-900">
                      <PencilIcon className="h-4 w-4" />
                    </button>
                    <button type="button" onClick={() => removeLocation(location)}>
                      <XIcon className="border-l-1 h-6 w-6 pl-1 text-gray-500 hover:text-gray-900 " />
                    </button>
                  </div>
                </div>
              </li>
            ))}
            {formMethods.getValues("locations").length > 0 &&
              formMethods.getValues("locations").length !== locationOptions.length && (
                <li>
                  <button
                    type="button"
                    className="flex rounded-sm  py-2 hover:bg-gray-100"
                    onClick={() => setShowLocationModal(true)}>
                    <PlusIcon className="text-neutral-900 mt-0.5 h-4 w-4" />
                    <span className="text-neutral-700 ml-1 text-sm font-medium">{t("add_location")}</span>
                  </button>
                </li>
              )}
          </ul>
        )}
      </div>
    );
  };

  const membership = team?.members.find((membership) => membership.user.id === props.session.user.id);
  const isAdmin = membership?.role === MembershipRole.OWNER || membership?.role === MembershipRole.ADMIN;

  return (
    <div>
      <Shell
        title={t("event_type_title", { eventTypeTitle: eventType.title })}
        heading={
          <div className="group relative cursor-pointer" onClick={() => setEditIcon(false)}>
            {editIcon ? (
              <>
                <h1
                  style={{ fontSize: 22, letterSpacing: "-0.0009em" }}
                  className="inline pl-0 text-gray-900 focus:text-black group-hover:text-gray-500">
                  {eventType.title}
                </h1>
                <PencilIcon className="ml-1 -mt-1 inline h-4 w-4 text-gray-700 group-hover:text-gray-500" />
              </>
            ) : (
              <div style={{ marginBottom: -11 }}>
                <input
                  type="text"
                  autoFocus
                  style={{ top: -6, fontSize: 22 }}
                  required
                  className="focus:outline-none relative h-10 w-full cursor-pointer border-none bg-transparent pl-0 text-gray-900 hover:text-gray-700 focus:text-black focus:ring-0"
                  placeholder={t("quick_chat")}
                  {...formMethods.register("title")}
                  defaultValue={eventType.title}
                />
              </div>
            )}
          </div>
        }
        subtitle={eventType.description || ""}>
        <ClientSuspense fallback={<Loader />}>
<<<<<<< HEAD
          <div className="mx-auto block sm:flex md:max-w-5xl">
            <div className="w-full ltr:mr-2 rtl:ml-2 sm:w-9/12">
              <div className="border-neutral-200 -mx-4 rounded-sm border bg-white p-4 py-6 sm:mx-0 sm:px-8">
=======
          <div className="flex flex-col-reverse lg:flex-row">
            <div className="w-full max-w-4xl ltr:mr-2 rtl:ml-2 lg:w-9/12">
              <div className="-mx-4 rounded-sm border border-neutral-200 bg-white p-4 py-6 sm:mx-0 sm:px-8">
>>>>>>> 5625cf22
                <Form
                  form={formMethods}
                  handleSubmit={async (values) => {
                    const {
                      periodDates,
                      periodCountCalendarDays,
                      smartContractAddress,
                      beforeBufferTime,
                      afterBufferTime,
                      ...input
                    } = values;
                    updateMutation.mutate({
                      ...input,
                      availability: availabilityState,
                      periodStartDate: periodDates.startDate,
                      periodEndDate: periodDates.endDate,
                      periodCountCalendarDays: periodCountCalendarDays === "1",
                      id: eventType.id,
                      beforeEventBuffer: beforeBufferTime,
                      afterEventBuffer: afterBufferTime,
                      metadata: smartContractAddress
                        ? {
                            smartContractAddress,
                          }
                        : "",
                    });
                  }}
                  className="space-y-6">
                  <div className="space-y-3">
                    <div className="block items-center sm:flex">
                      <div className="min-w-48 mb-4 sm:mb-0">
                        <label htmlFor="slug" className="text-neutral-700 flex text-sm font-medium">
                          <LinkIcon className="text-neutral-500 mt-0.5 h-4 w-4 ltr:mr-2 rtl:ml-2" />
                          {t("url")}
                        </label>
                      </div>
                      <div className="w-full">
                        <div className="flex rounded-sm shadow-sm">
                          <span className="inline-flex items-center rounded-l-sm border border-r-0 border-gray-300 bg-gray-50 px-3 text-sm text-gray-500">
                            {process.env.NEXT_PUBLIC_APP_URL?.replace(/^(https?:|)\/\//, "")}/
                            {team ? "team/" + team.slug : eventType.users[0].username}/
                          </span>
                          <input
                            type="text"
                            required
                            className="focus:border-primary-500 focus:ring-primary-500 block w-full min-w-0 flex-1 rounded-none rounded-r-sm border-gray-300 sm:text-sm"
                            defaultValue={eventType.slug}
                            {...formMethods.register("slug", {
                              setValueAs: (v) => slugify(v),
                            })}
                          />
                        </div>
                      </div>
                    </div>
                    <Controller
                      name="length"
                      control={formMethods.control}
                      defaultValue={eventType.length || 15}
                      render={() => (
                        <MinutesField
                          label={
                            <>
                              <ClockIcon className="text-neutral-500 h-4 w-4 ltr:mr-2 rtl:ml-2" />{" "}
                              {t("duration")}
                            </>
                          }
                          id="length"
                          required
                          min="1"
                          placeholder="15"
                          defaultValue={eventType.length || 15}
                          onChange={(e) => {
                            formMethods.setValue("length", Number(e.target.value));
                          }}
                        />
                      )}
                    />
                  </div>
                  <hr />
                  <div className="space-y-3">
                    <div className="block sm:flex">
                      <div className="min-w-48 sm:mb-0">
                        <label
                          htmlFor="location"
                          className="text-neutral-700 mt-2.5 flex text-sm font-medium">
                          <LocationMarkerIcon className="text-neutral-500 mt-0.5 mb-4 h-4 w-4 ltr:mr-2 rtl:ml-2" />
                          {t("location")}
                        </label>
                      </div>
                      <Controller
                        name="locations"
                        control={formMethods.control}
                        defaultValue={eventType.locations || []}
                        render={() => <Locations />}
                      />
                    </div>
                  </div>
                  <hr className="border-neutral-200" />
                  <div className="space-y-3">
                    <div className="block sm:flex">
                      <div className="min-w-48 mb-4 mt-2.5 sm:mb-0">
                        <label
                          htmlFor="description"
                          className="text-neutral-700 mt-0 flex text-sm font-medium">
                          <DocumentIcon className="text-neutral-500 mt-0.5 h-4 w-4 ltr:mr-2 rtl:ml-2" />
                          {t("description")}
                        </label>
                      </div>
                      <div className="w-full">
                        <textarea
                          id="description"
                          className="focus:border-primary-500 focus:ring-primary-500 block w-full rounded-sm border-gray-300 text-sm shadow-sm"
                          placeholder={t("quick_video_meeting")}
                          {...formMethods.register("description")}
                          defaultValue={asStringOrUndefined(eventType.description)}></textarea>
                      </div>
                    </div>
                  </div>
                  {team && <hr className="border-neutral-200" />}
                  {team && (
                    <div className="space-y-3">
                      <div className="block sm:flex">
                        <div className="min-w-48 mb-4 sm:mb-0">
                          <label
                            htmlFor="schedulingType"
                            className="text-neutral-700 mt-2 flex text-sm font-medium">
                            <UsersIcon className="text-neutral-500 h-5 w-5 ltr:mr-2 rtl:ml-2" />{" "}
                            {t("scheduling_type")}
                          </label>
                        </div>
                        <Controller
                          name="schedulingType"
                          control={formMethods.control}
                          defaultValue={eventType.schedulingType}
                          render={() => (
                            <RadioArea.Select
                              value={asStringOrUndefined(eventType.schedulingType)}
                              options={schedulingTypeOptions}
                              onChange={(val) => {
                                // FIXME: Better types are needed
                                formMethods.setValue("schedulingType", val as SchedulingType);
                              }}
                            />
                          )}
                        />
                      </div>

                      <div className="block sm:flex">
                        <div className="min-w-48 mb-4 sm:mb-0">
                          <label htmlFor="users" className="text-neutral-700 flex text-sm font-medium">
                            <UserAddIcon className="text-neutral-500 h-5 w-5 ltr:mr-2 rtl:ml-2" />{" "}
                            {t("attendees")}
                          </label>
                        </div>
                        <div className="w-full space-y-2">
                          <Controller
                            name="users"
                            control={formMethods.control}
                            defaultValue={eventType.users.map((user) => user.id.toString())}
                            render={() => (
                              <CheckedSelect
                                disabled={false}
                                onChange={(options) => {
                                  formMethods.setValue(
                                    "users",
                                    options.map((user) => user.value)
                                  );
                                }}
                                defaultValue={eventType.users.map(mapUserToValue)}
                                options={teamMembers.map(mapUserToValue)}
                                placeholder={t("add_attendees")}
                              />
                            )}
                          />
                        </div>
                      </div>
                    </div>
                  )}
                  <Collapsible
                    open={advancedSettingsVisible}
                    onOpenChange={() => setAdvancedSettingsVisible(!advancedSettingsVisible)}>
                    <>
                      <CollapsibleTrigger type="button" className="flex w-full">
                        <ChevronRightIcon
                          className={`${
                            advancedSettingsVisible ? "rotate-90 transform" : ""
                          } text-neutral-500 ml-auto h-5 w-5`}
                        />
                        <span className="text-neutral-700 text-sm font-medium">
                          {t("show_advanced_settings")}
                        </span>
                      </CollapsibleTrigger>
                      <CollapsibleContent className="mt-4 space-y-6">
                        {/**
                         * Only display calendar selector if user has connected calendars AND if it's not
                         * a team event. Since we don't have logic to handle each attende calendar (for now).
                         * This will fallback to each user selected destination calendar.
                         */}
                        {!!connectedCalendarsQuery.data?.connectedCalendars.length && !team && (
                          <div className="block items-center sm:flex">
                            <div className="min-w-48 mb-4 sm:mb-0">
                              <label
                                htmlFor="createEventsOn"
                                className="text-neutral-700 flex text-sm font-medium">
                                {t("create_events_on")}
                              </label>
                            </div>
                            <div className="w-full">
                              <div className="relative mt-1 rounded-sm shadow-sm">
                                <Controller
                                  control={formMethods.control}
                                  name="destinationCalendar"
                                  defaultValue={eventType.destinationCalendar || undefined}
                                  render={({ field: { onChange, value } }) => (
                                    <DestinationCalendarSelector
                                      value={value ? value.externalId : undefined}
                                      onChange={onChange}
                                      hidePlaceholder
                                    />
                                  )}
                                />
                              </div>
                            </div>
                          </div>
                        )}
                        <div className="block items-center sm:flex">
                          <div className="min-w-48 mb-4 sm:mb-0">
                            <label htmlFor="eventName" className="text-neutral-700 flex text-sm font-medium">
                              {t("event_name")} <InfoBadge content={t("event_name_tooltip")} />
                            </label>
                          </div>
                          <div className="w-full">
                            <div className="relative mt-1 rounded-sm shadow-sm">
                              <input
                                type="text"
                                className="focus:border-primary-500 focus:ring-primary-500 block w-full rounded-sm border-gray-300 text-sm shadow-sm"
                                placeholder={t("meeting_with_user")}
                                defaultValue={eventType.eventName || ""}
                                {...formMethods.register("eventName")}
                              />
                            </div>
                          </div>
                        </div>
                        {eventType.isWeb3Active && (
                          <div className="block items-center sm:flex">
                            <div className="min-w-48 mb-4 sm:mb-0">
                              <label
                                htmlFor="smartContractAddress"
                                className="text-neutral-700 flex text-sm font-medium">
                                {t("Smart Contract Address")}
                              </label>
                            </div>
                            <div className="w-full">
                              <div className="relative mt-1 rounded-sm shadow-sm">
                                {
                                  <input
                                    type="text"
                                    className="focus:border-primary-500 focus:ring-primary-500 block w-full rounded-sm border-gray-300 text-sm shadow-sm"
                                    placeholder={t("Example: 0x71c7656ec7ab88b098defb751b7401b5f6d8976f")}
                                    defaultValue={(eventType.metadata.smartContractAddress || "") as string}
                                    {...formMethods.register("smartContractAddress")}
                                  />
                                }
                              </div>
                            </div>
                          </div>
                        )}
                        <div className="block items-center sm:flex">
                          <div className="min-w-48 mb-4 sm:mb-0">
                            <label
                              htmlFor="additionalFields"
                              className="flexflex text-neutral-700 mt-2 text-sm font-medium">
                              {t("additional_inputs")}
                            </label>
                          </div>
                          <div className="w-full">
                            <ul className="mt-1">
                              {customInputs.map((customInput: EventTypeCustomInput, idx: number) => (
                                <li key={idx} className="bg-secondary-50 mb-2 border p-2">
                                  <div className="flex justify-between">
                                    <div className="w-0 flex-1">
                                      <div className="truncate">
                                        <span
                                          className="text-sm ltr:ml-2 rtl:mr-2"
                                          title={`${t("label")}: ${customInput.label}`}>
                                          {t("label")}: {customInput.label}
                                        </span>
                                      </div>
                                      {customInput.placeholder && (
                                        <div className="truncate">
                                          <span
                                            className="text-sm ltr:ml-2 rtl:mr-2"
                                            title={`${t("placeholder")}: ${customInput.placeholder}`}>
                                            {t("placeholder")}: {customInput.placeholder}
                                          </span>
                                        </div>
                                      )}
                                      <div>
                                        <span className="text-sm ltr:ml-2 rtl:mr-2">
                                          {t("type")}: {customInput.type}
                                        </span>
                                      </div>
                                      <div>
                                        <span className="text-sm ltr:ml-2 rtl:mr-2">
                                          {customInput.required ? t("required") : t("optional")}
                                        </span>
                                      </div>
                                    </div>
                                    <div className="flex">
                                      <Button
                                        onClick={() => {
                                          setSelectedCustomInput(customInput);
                                          setSelectedCustomInputModalOpen(true);
                                        }}
                                        color="minimal"
                                        type="button">
                                        {t("edit")}
                                      </Button>
                                      <button type="button" onClick={() => removeCustom(idx)}>
                                        <XIcon className="h-6 w-6 border-l-2 pl-1 hover:text-red-500 " />
                                      </button>
                                    </div>
                                  </div>
                                </li>
                              ))}
                              <li>
                                <Button
                                  onClick={() => {
                                    setSelectedCustomInput(undefined);
                                    setSelectedCustomInputModalOpen(true);
                                  }}
                                  color="secondary"
                                  type="button"
                                  StartIcon={PlusIcon}>
                                  {t("add_input")}
                                </Button>
                              </li>
                            </ul>
                          </div>
                        </div>

                        <Controller
                          name="requiresConfirmation"
                          control={formMethods.control}
                          defaultValue={eventType.requiresConfirmation}
                          render={() => (
                            <CheckboxField
                              id="requiresConfirmation"
                              name="requiresConfirmation"
                              label={t("opt_in_booking")}
                              description={t("opt_in_booking_description")}
                              defaultChecked={eventType.requiresConfirmation}
                              onChange={(e) => {
                                formMethods.setValue("requiresConfirmation", e?.target.checked);
                              }}
                            />
                          )}
                        />

                        <Controller
                          name="disableGuests"
                          control={formMethods.control}
                          defaultValue={eventType.disableGuests}
                          render={() => (
                            <CheckboxField
                              id="disableGuests"
                              name="disableGuests"
                              label={t("disable_guests")}
                              description={t("disable_guests_description")}
                              defaultChecked={eventType.disableGuests}
                              onChange={(e) => {
                                formMethods.setValue("disableGuests", e?.target.checked);
                              }}
                            />
                          )}
                        />

                        <hr className="border-neutral-200 my-2" />
                        <Controller
                          name="minimumBookingNotice"
                          control={formMethods.control}
                          defaultValue={eventType.minimumBookingNotice}
                          render={() => (
                            <MinutesField
                              label={t("minimum_booking_notice")}
                              required
                              min="0"
                              placeholder="120"
                              defaultValue={eventType.minimumBookingNotice}
                              onChange={(e) => {
                                formMethods.setValue("minimumBookingNotice", Number(e.target.value));
                              }}
                            />
                          )}
                        />

                        <div className="block items-center sm:flex">
                          <div className="min-w-48 mb-4 sm:mb-0">
                            <label htmlFor="eventName" className="text-neutral-700 flex text-sm font-medium">
                              {t("slot_interval")}
                            </label>
                          </div>
                          <div className="w-full">
                            <div className="relative mt-1 rounded-sm shadow-sm">
                              <Controller
                                name="slotInterval"
                                control={formMethods.control}
                                render={() => {
                                  const slotIntervalOptions = [
                                    {
                                      label: t("slot_interval_default"),
                                      value: -1,
                                    },
                                    ...[5, 10, 15, 20, 30, 45, 60].map((minutes) => ({
                                      label: minutes + " " + t("minutes"),
                                      value: minutes,
                                    })),
                                  ];
                                  return (
                                    <Select
                                      isSearchable={false}
                                      classNamePrefix="react-select"
                                      className="react-select-container focus:border-primary-500 focus:ring-primary-500 block w-full min-w-0 flex-1 rounded-sm border border-gray-300 sm:text-sm"
                                      onChange={(val) => {
                                        formMethods.setValue(
                                          "slotInterval",
                                          val && (val.value || 0) > 0 ? val.value : null
                                        );
                                      }}
                                      defaultValue={
                                        slotIntervalOptions.find(
                                          (option) => option.value === eventType.slotInterval
                                        ) || slotIntervalOptions[0]
                                      }
                                      options={slotIntervalOptions}
                                    />
                                  );
                                }}
                              />
                            </div>
                          </div>
                        </div>
                        <hr className="my-2 border-neutral-200" />

                        <div className="block sm:flex">
                          <div className="min-w-48 mb-4 sm:mb-0">
                            <label
                              htmlFor="inviteesCanSchedule"
                              className="text-neutral-700 mt-2.5 flex text-sm font-medium">
                              {t("invitees_can_schedule")}
                            </label>
                          </div>
                          <div className="w-full">
                            <Controller
                              name="periodType"
                              control={formMethods.control}
                              defaultValue={periodType?.type}
                              render={() => (
                                <RadioGroup.Root
                                  defaultValue={periodType?.type}
                                  onValueChange={(val) =>
                                    formMethods.setValue("periodType", val as PeriodType)
                                  }>
                                  {PERIOD_TYPES.map((period) => (
                                    <div className="mb-2 flex items-center text-sm" key={period.type}>
                                      <RadioGroup.Item
                                        id={period.type}
                                        value={period.type}
<<<<<<< HEAD
                                        className="focus:outline-none flex h-4 w-4 cursor-pointer items-center rounded-full border border-black bg-white focus:border-2 ltr:mr-2 rtl:ml-2">
=======
                                        className="min-w-4 flex h-4 w-4 cursor-pointer items-center rounded-full border border-black bg-white focus:border-2 focus:outline-none ltr:mr-2 rtl:ml-2">
>>>>>>> 5625cf22
                                        <RadioGroup.Indicator className="relative flex h-4 w-4 items-center justify-center after:block after:h-2 after:w-2 after:rounded-full after:bg-black" />
                                      </RadioGroup.Item>
                                      {period.prefix ? <span>{period.prefix}&nbsp;</span> : null}
                                      {period.type === "ROLLING" && (
                                        <div className="inline-flex">
                                          <input
                                            type="number"
                                            className="focus:border-primary-500 focus:ring-primary-500 block w-12 rounded-sm border-gray-300 shadow-sm [appearance:textfield] ltr:mr-2 rtl:ml-2 sm:text-sm"
                                            placeholder="30"
                                            {...formMethods.register("periodDays", { valueAsNumber: true })}
                                            defaultValue={eventType.periodDays || 30}
                                          />
                                          <select
                                            id=""
                                            className="focus:border-primary-500 focus:ring-primary-500 focus:outline-none block w-full rounded-sm border-gray-300 py-2 pl-3 pr-10 text-base sm:text-sm"
                                            {...formMethods.register("periodCountCalendarDays")}
                                            defaultValue={eventType.periodCountCalendarDays ? "1" : "0"}>
                                            <option value="1">{t("calendar_days")}</option>
                                            <option value="0">{t("business_days")}</option>
                                          </select>
                                        </div>
                                      )}
                                      {period.type === "RANGE" && (
                                        <div className="inline-flex space-x-2 ltr:ml-2 rtl:mr-2 rtl:space-x-reverse">
                                          <Controller
                                            name="periodDates"
                                            control={formMethods.control}
                                            defaultValue={periodDates}
                                            render={() => (
                                              <DateRangePicker
                                                startDate={formMethods.getValues("periodDates").startDate}
                                                endDate={formMethods.getValues("periodDates").endDate}
                                                onDatesChange={({ startDate, endDate }) => {
                                                  formMethods.setValue("periodDates", { startDate, endDate });
                                                }}
                                              />
                                            )}
                                          />
                                        </div>
                                      )}
                                      {period.suffix ? (
                                        <span className="ltr:ml-2 rtl:mr-2">&nbsp;{period.suffix}</span>
                                      ) : null}
                                    </div>
                                  ))}
                                </RadioGroup.Root>
                              )}
                            />
                          </div>
                        </div>
                        <hr className="border-neutral-200" />
                        <div className="block sm:flex">
                          <div className="min-w-48 mb-4 sm:mb-0">
                            <label
                              htmlFor="bufferTime"
                              className="text-neutral-700 mt-2.5 flex text-sm font-medium">
                              {t("buffer_time")}
                            </label>
                          </div>
                          <div className="w-full">
                            <div className="inline-flex w-full space-x-2">
                              <div className="w-full">
                                <label
                                  htmlFor="beforeBufferTime"
                                  className="text-neutral-700 mb-2 flex text-sm font-medium">
                                  {t("before_event")}
                                </label>
                                <Controller
                                  name="beforeBufferTime"
                                  control={formMethods.control}
                                  defaultValue={eventType.beforeEventBuffer || 0}
                                  render={({ field: { onChange, value } }) => {
                                    const beforeBufferOptions = [
                                      {
                                        label: t("event_buffer_default"),
                                        value: 0,
                                      },
                                      ...[5, 10, 15, 20, 30, 45, 60].map((minutes) => ({
                                        label: minutes + " " + t("minutes"),
                                        value: minutes,
                                      })),
                                    ];
                                    return (
                                      <Select
                                        isSearchable={false}
                                        classNamePrefix="react-select"
                                        className="react-select-container focus:border-primary-500 focus:ring-primary-500 block w-full min-w-0 flex-1 rounded-sm border border-gray-300 sm:text-sm"
                                        onChange={(val) => {
                                          if (val) onChange(val.value);
                                        }}
                                        defaultValue={
                                          beforeBufferOptions.find((option) => option.value === value) ||
                                          beforeBufferOptions[0]
                                        }
                                        options={beforeBufferOptions}
                                      />
                                    );
                                  }}
                                />
                              </div>
                              <div className="w-full">
                                <label
                                  htmlFor="afterBufferTime"
                                  className="text-neutral-700 mb-2 flex text-sm font-medium">
                                  {t("after_event")}
                                </label>
                                <Controller
                                  name="afterBufferTime"
                                  control={formMethods.control}
                                  defaultValue={eventType.afterEventBuffer || 0}
                                  render={({ field: { onChange, value } }) => {
                                    const afterBufferOptions = [
                                      {
                                        label: t("event_buffer_default"),
                                        value: 0,
                                      },
                                      ...[5, 10, 15, 20, 30, 45, 60].map((minutes) => ({
                                        label: minutes + " " + t("minutes"),
                                        value: minutes,
                                      })),
                                    ];
                                    return (
                                      <Select
                                        isSearchable={false}
                                        classNamePrefix="react-select"
                                        className="react-select-container focus:border-primary-500 focus:ring-primary-500 block w-full min-w-0 flex-1 rounded-sm border border-gray-300 sm:text-sm"
                                        onChange={(val) => {
                                          if (val) onChange(val.value);
                                        }}
                                        defaultValue={
                                          afterBufferOptions.find((option) => option.value === value) ||
                                          afterBufferOptions[0]
                                        }
                                        options={afterBufferOptions}
                                      />
                                    );
                                  }}
                                />
                              </div>
                            </div>
                          </div>
                        </div>

                        <hr className="border-neutral-200" />
                        <div className="block sm:flex">
                          <div className="min-w-48 mb-4 sm:mb-0">
                            <label
                              htmlFor="availability"
                              className="text-neutral-700 flex text-sm font-medium">
                              {t("availability")}
                            </label>
                          </div>
                          <div className="w-full">
                            <Controller
                              name="availability"
                              control={formMethods.control}
                              render={() => (
                                <Scheduler
                                  setAvailability={(val) => {
                                    const schedule = {
                                      openingHours: val.openingHours,
                                      dateOverrides: val.dateOverrides,
                                    };
                                    // Updating internal state that would be sent on mutation
                                    setAvailabilityState(schedule);
                                    // Updating form values displayed, but this one doesn't reach form submit scope
                                    formMethods.setValue("availability", schedule);
                                  }}
                                  setTimeZone={(timeZone) => {
                                    formMethods.setValue("timeZone", timeZone);
                                    setSelectedTimeZone(timeZone);
                                  }}
                                  timeZone={selectedTimeZone}
                                  availability={availability.map((schedule) => ({
                                    ...schedule,
                                    startTime: new Date(schedule.startTime),
                                    endTime: new Date(schedule.endTime),
                                  }))}
                                />
                              )}
                            />
                          </div>
                        </div>

                        {hasPaymentIntegration && (
                          <>
                            <hr className="border-neutral-200" />
                            <div className="block sm:flex">
                              <div className="min-w-48 mb-4 sm:mb-0">
                                <label
                                  htmlFor="payment"
                                  className="text-neutral-700 mt-2 flex text-sm font-medium">
                                  {t("payment")}
                                </label>
                              </div>

                              <div className="flex flex-col">
                                <div className="w-full">
                                  <div className="block items-center sm:flex">
                                    <div className="w-full">
                                      <div className="relative flex items-start">
                                        <div className="flex h-5 items-center">
                                          <input
                                            onChange={(event) => {
                                              setRequirePayment(event.target.checked);
                                              if (!event.target.checked) {
                                                formMethods.setValue("price", 0);
                                              }
                                            }}
                                            id="requirePayment"
                                            name="requirePayment"
                                            type="checkbox"
                                            className="text-primary-600 focus:ring-primary-500 h-4 w-4 rounded border-gray-300"
                                            defaultChecked={requirePayment}
                                          />
                                        </div>
                                        <div className="text-sm ltr:ml-3 rtl:mr-3">
                                          <p className="text-neutral-900">
                                            {t("require_payment")} (0.5% +{" "}
                                            <IntlProvider locale="en">
                                              <FormattedNumber
                                                value={0.1}
                                                style="currency"
                                                currency={currency}
                                              />
                                            </IntlProvider>{" "}
                                            {t("commission_per_transaction")})
                                          </p>
                                        </div>
                                      </div>
                                    </div>
                                  </div>
                                </div>
                                {requirePayment && (
                                  <div className="w-full">
                                    <div className="block items-center sm:flex">
                                      <div className="w-full">
                                        <div className="relative mt-1 rounded-sm shadow-sm">
                                          <Controller
                                            defaultValue={eventType.price}
                                            control={formMethods.control}
                                            name="price"
                                            render={({ field }) => (
                                              <input
                                                {...field}
                                                step="0.01"
                                                min="0.5"
                                                type="number"
                                                required
                                                className="focus:border-primary-500 focus:ring-primary-500 block w-full rounded-sm border-gray-300 pl-2 pr-12 sm:text-sm"
                                                placeholder="Price"
                                                onChange={(e) => {
                                                  field.onChange(e.target.valueAsNumber * 100);
                                                }}
                                                value={field.value > 0 ? field.value / 100 : 0}
                                              />
                                            )}
                                          />
                                          <div className="pointer-events-none absolute inset-y-0 right-0 flex items-center pr-3">
                                            <span className="text-gray-500 sm:text-sm" id="duration">
                                              {new Intl.NumberFormat("en", {
                                                style: "currency",
                                                currency: currency,
                                                maximumSignificantDigits: 1,
                                                maximumFractionDigits: 0,
                                              })
                                                .format(0)
                                                .replace("0", "")}
                                            </span>
                                          </div>
                                        </div>
                                      </div>
                                    </div>
                                  </div>
                                )}
                              </div>
                            </div>
                          </>
                        )}
                      </CollapsibleContent>
                    </>
                    {/* )} */}
                  </Collapsible>
                  <div className="mt-4 flex justify-end space-x-2 rtl:space-x-reverse">
                    <Button href="/event-types" color="secondary" tabIndex={-1}>
                      {t("cancel")}
                    </Button>
                    <Button type="submit" disabled={updateMutation.isLoading}>
                      {t("update")}
                    </Button>
                  </div>
                </Form>
              </div>
            </div>
            <div className="m-0 mb-4 mt-0 w-full lg:w-3/12 lg:px-2 lg:ltr:ml-2 lg:rtl:mr-2">
              <div className="px-2">
                <Controller
                  name="hidden"
                  control={formMethods.control}
                  defaultValue={eventType.hidden}
                  render={({ field }) => (
                    <Switch
                      defaultChecked={field.value}
                      onCheckedChange={(isChecked) => {
                        formMethods.setValue("hidden", isChecked);
                      }}
                      label={t("hide_event_type")}
                    />
                  )}
                />
              </div>
              <div className="mt-4 space-y-1.5">
                <a
                  href={permalink}
                  target="_blank"
                  rel="noreferrer"
                  className="text-md text-neutral-700 inline-flex items-center rounded-sm px-2 py-1 text-sm font-medium hover:bg-gray-200 hover:text-gray-900">
                  <ExternalLinkIcon
                    className="text-neutral-500 h-4 w-4 ltr:mr-2 rtl:ml-2"
                    aria-hidden="true"
                  />
                  {t("preview")}
                </a>
                <button
                  onClick={() => {
                    navigator.clipboard.writeText(permalink);
                    showToast("Link copied!", "success");
                  }}
                  type="button"
                  className="text-md flex items-center rounded-sm px-2 py-1 text-sm font-medium text-gray-700 hover:bg-gray-200 hover:text-gray-900">
                  <LinkIcon className="text-neutral-500 h-4 w-4 ltr:mr-2 rtl:ml-2" />
                  {t("copy_link")}
                </button>
                <Dialog>
<<<<<<< HEAD
                  <DialogTrigger className="text-md text-neutral-700 flex items-center rounded-sm px-2 py-1 text-sm font-medium hover:bg-gray-200 hover:text-gray-900">
                    <TrashIcon className="text-neutral-500 h-4 w-4 ltr:mr-2 rtl:ml-2" />
=======
                  <DialogTrigger className="text-md flex items-center rounded-sm px-2 py-1 text-sm font-medium text-red-500 hover:bg-gray-200">
                    <TrashIcon className="h-4 w-4 text-red-500 ltr:mr-2 rtl:ml-2" />
>>>>>>> 5625cf22
                    {t("delete")}
                  </DialogTrigger>
                  <ConfirmationDialogContent
                    variety="danger"
                    title={t("delete_event_type")}
                    confirmBtnText={t("confirm_delete_event_type")}
                    onConfirm={deleteEventTypeHandler}>
                    {t("delete_event_type_description")}
                  </ConfirmationDialogContent>
                </Dialog>
              </div>
            </div>
          </div>
          <Dialog open={showLocationModal} onOpenChange={setShowLocationModal}>
            <DialogContent asChild>
              <div className="inline-block transform rounded-sm bg-white px-4 pt-5 pb-4 text-left align-bottom shadow-xl transition-all sm:my-8 sm:w-full sm:max-w-lg sm:p-6 sm:align-middle">
                <div className="mb-4 sm:flex sm:items-start">
                  <div className="bg-secondary-100 mx-auto flex h-12 w-12 flex-shrink-0 items-center justify-center rounded-full sm:mx-0 sm:h-10 sm:w-10">
                    <LocationMarkerIcon className="text-primary-600 h-6 w-6" />
                  </div>
                  <div className="mt-3 text-center sm:mt-0 sm:ml-4 sm:text-left">
                    <h3 className="text-lg font-medium leading-6 text-gray-900" id="modal-title">
                      {t("edit_location")}
                    </h3>
                    <div>
                      <p className="text-sm text-gray-400">{t("this_input_will_shown_booking_this_event")}</p>
                    </div>
                  </div>
                </div>
                <Form
                  form={locationFormMethods}
                  handleSubmit={async (values) => {
                    const newLocation = values.locationType;

                    let details = {};
                    if (newLocation === LocationType.InPerson) {
                      details = { address: values.locationAddress };
                    }

                    const existingIdx = formMethods
                      .getValues("locations")
                      .findIndex((loc) => values.locationType === loc.type);
                    if (existingIdx !== -1) {
                      const copy = formMethods.getValues("locations");
                      copy[existingIdx] = {
                        ...formMethods.getValues("locations")[existingIdx],
                        ...details,
                      };
                      formMethods.setValue("locations", copy);
                    } else {
                      formMethods.setValue(
                        "locations",
                        formMethods.getValues("locations").concat({ type: values.locationType, ...details })
                      );
                    }

                    setShowLocationModal(false);
                  }}>
                  <Controller
                    name="locationType"
                    control={locationFormMethods.control}
                    render={() => (
                      <Select
                        maxMenuHeight={100}
                        name="location"
                        defaultValue={selectedLocation}
                        options={locationOptions}
                        isSearchable={false}
                        classNamePrefix="react-select"
                        className="react-select-container focus:border-primary-500 focus:ring-primary-500 my-4 block w-full min-w-0 flex-1 rounded-sm border border-gray-300 sm:text-sm"
                        onChange={(val) => {
                          if (val) {
                            locationFormMethods.setValue("locationType", val.value);
                            setSelectedLocation(val);
                          }
                        }}
                      />
                    )}
                  />
                  <LocationOptions />
                  <div className="mt-4 flex justify-end space-x-2">
                    <Button onClick={() => setShowLocationModal(false)} type="button" color="secondary">
                      {t("cancel")}
                    </Button>
                    <Button type="submit">{t("update")}</Button>
                  </div>
                </Form>
              </div>
            </DialogContent>
          </Dialog>
          <Controller
            name="customInputs"
            control={formMethods.control}
            defaultValue={eventType.customInputs.sort((a, b) => a.id - b.id) || []}
            render={() => (
              <Dialog open={selectedCustomInputModalOpen} onOpenChange={setSelectedCustomInputModalOpen}>
                <DialogContent asChild>
                  <div className="inline-block transform rounded-sm bg-white px-4 pt-5 pb-4 text-left align-bottom shadow-xl transition-all sm:my-8 sm:w-full sm:max-w-lg sm:p-6 sm:align-middle">
                    <div className="mb-4 sm:flex sm:items-start">
                      <div className="bg-secondary-100 mx-auto flex h-12 w-12 flex-shrink-0 items-center justify-center rounded-full sm:mx-0 sm:h-10 sm:w-10">
                        <PlusIcon className="text-primary-600 h-6 w-6" />
                      </div>
                      <div className="mt-3 text-center sm:mt-0 sm:ml-4 sm:text-left">
                        <h3 className="text-lg font-medium leading-6 text-gray-900" id="modal-title">
                          {t("add_new_custom_input_field")}
                        </h3>
                        <div>
                          <p className="text-sm text-gray-400">
                            {t("this_input_will_shown_booking_this_event")}
                          </p>
                        </div>
                      </div>
                    </div>
                    <CustomInputTypeForm
                      selectedCustomInput={selectedCustomInput}
                      onSubmit={(values) => {
                        const customInput: EventTypeCustomInput = {
                          id: -1,
                          eventTypeId: -1,
                          label: values.label,
                          placeholder: values.placeholder,
                          required: values.required,
                          type: values.type,
                        };

                        if (selectedCustomInput) {
                          selectedCustomInput.label = customInput.label;
                          selectedCustomInput.placeholder = customInput.placeholder;
                          selectedCustomInput.required = customInput.required;
                          selectedCustomInput.type = customInput.type;
                        } else {
                          setCustomInputs(customInputs.concat(customInput));
                          formMethods.setValue(
                            "customInputs",
                            formMethods.getValues("customInputs").concat(customInput)
                          );
                        }
                        setSelectedCustomInputModalOpen(false);
                      }}
                      onCancel={() => {
                        setSelectedCustomInputModalOpen(false);
                      }}
                    />
                  </div>
                </DialogContent>
              </Dialog>
            )}
          />
          {isAdmin && (
            <WebhookListContainer
              title={t("team_webhooks")}
              subtitle={t("receive_cal_event_meeting_data")}
              eventTypeId={props.eventType.id}
            />
          )}
        </ClientSuspense>
      </Shell>
    </div>
  );
};

export const getServerSideProps = async (context: GetServerSidePropsContext) => {
  const { req, query } = context;
  const session = await getSession({ req });
  const typeParam = parseInt(asStringOrThrow(query.type));

  if (!session?.user?.id) {
    return {
      redirect: {
        permanent: false,
        destination: "/auth/login",
      },
    };
  }

  const userSelect = Prisma.validator<Prisma.UserSelect>()({
    name: true,
    username: true,
    id: true,
    avatar: true,
    email: true,
  });

  const rawEventType = await prisma.eventType.findFirst({
    where: {
      AND: [
        {
          OR: [
            {
              users: {
                some: {
                  id: session.user.id,
                },
              },
            },
            {
              team: {
                members: {
                  some: {
                    userId: session.user.id,
                  },
                },
              },
            },
            {
              userId: session.user.id,
            },
          ],
        },
        {
          id: typeParam,
        },
      ],
    },
    select: {
      id: true,
      title: true,
      slug: true,
      description: true,
      length: true,
      hidden: true,
      locations: true,
      eventName: true,
      availability: true,
      customInputs: true,
      timeZone: true,
      periodType: true,
      metadata: true,
      periodDays: true,
      periodStartDate: true,
      periodEndDate: true,
      periodCountCalendarDays: true,
      requiresConfirmation: true,
      disableGuests: true,
      minimumBookingNotice: true,
      beforeEventBuffer: true,
      afterEventBuffer: true,
      slotInterval: true,
      team: {
        select: {
          slug: true,
          members: {
            where: {
              accepted: true,
            },
            select: {
              role: true,
              user: {
                select: userSelect,
              },
            },
          },
        },
      },
      users: {
        select: userSelect,
      },
      schedulingType: true,
      userId: true,
      price: true,
      currency: true,
      destinationCalendar: true,
    },
  });

  if (!rawEventType) throw Error("Event type not found");

  type Location = {
    type: LocationType;
    address?: string;
  };

  const credentials = await prisma.credential.findMany({
    where: {
      userId: session.user.id,
    },
    select: {
      id: true,
      type: true,
      key: true,
    },
  });

  const web3Credentials = credentials.find((credential) => credential.type.includes("_web3"));
  const { locations, metadata, ...restEventType } = rawEventType;
  const eventType = {
    ...restEventType,
    locations: locations as unknown as Location[],
    metadata: (metadata || {}) as JSONObject,
    isWeb3Active:
      web3Credentials && web3Credentials.key
        ? (((web3Credentials.key as JSONObject).isWeb3Active || false) as boolean)
        : false,
  };

  // backwards compat
  if (eventType.users.length === 0 && !eventType.team) {
    const fallbackUser = await prisma.user.findUnique({
      where: {
        id: session.user.id,
      },
      select: userSelect,
    });
    if (!fallbackUser) throw Error("The event type doesn't have user and no fallback user was found");
    eventType.users.push(fallbackUser);
  }

  const integrations = getIntegrations(credentials);

  const locationOptions: OptionTypeBase[] = [];

  if (hasIntegration(integrations, "zoom_video")) {
    locationOptions.push({
      value: LocationType.Zoom,
      label: "Zoom Video",
      disabled: true,
    });
  }
  const hasPaymentIntegration = hasIntegration(integrations, "stripe_payment");
  if (hasIntegration(integrations, "google_calendar")) {
    locationOptions.push({
      value: LocationType.GoogleMeet,
      label: "Google Meet",
    });
  }
  if (hasIntegration(integrations, "daily_video")) {
    locationOptions.push({
      value: LocationType.Daily,
      label: "Daily.co Video",
    });
  }
  if (hasIntegration(integrations, "jitsi_video")) {
    locationOptions.push({
      value: LocationType.Jitsi,
      label: "Jitsi Meet",
    });
  }
  if (hasIntegration(integrations, "huddle01_video")) {
    locationOptions.push({
      value: LocationType.Huddle01,
      label: "Huddle01 Video",
    });
  }
  if (hasIntegration(integrations, "tandem_video")) {
    locationOptions.push({ value: LocationType.Tandem, label: "Tandem Video" });
  }
  const currency =
    (credentials.find((integration) => integration.type === "stripe_payment")?.key as unknown as StripeData)
      ?.default_currency || "usd";

  if (hasIntegration(integrations, "office365_calendar")) {
    // TODO: Add default meeting option of the office integration.
    // Assuming it's Microsoft Teams.
  }

  type Availability = typeof eventType["availability"];
  const getAvailability = (availability: Availability) =>
    availability?.length
      ? availability.map((schedule) => ({
          ...schedule,
          startTime: new Date(new Date().toDateString() + " " + schedule.startTime.toTimeString()).valueOf(),
          endTime: new Date(new Date().toDateString() + " " + schedule.endTime.toTimeString()).valueOf(),
        }))
      : null;

  const availability = getAvailability(eventType.availability) || [];
  availability.sort((a, b) => a.startTime - b.startTime);

  const eventTypeObject = Object.assign({}, eventType, {
    periodStartDate: eventType.periodStartDate?.toString() ?? null,
    periodEndDate: eventType.periodEndDate?.toString() ?? null,
    availability,
  });

  const teamMembers = eventTypeObject.team
    ? eventTypeObject.team.members.map((member) => {
        const user = member.user;
        user.avatar = `${process.env.NEXT_PUBLIC_APP_URL}/${user.username}/avatar.png`;
        return user;
      })
    : [];

  return {
    props: {
      session,
      eventType: eventTypeObject,
      locationOptions,
      availability,
      team: eventTypeObject.team || null,
      teamMembers,
      hasPaymentIntegration,
      currency,
    },
  };
};

export default EventTypePage;<|MERGE_RESOLUTION|>--- conflicted
+++ resolved
@@ -412,7 +412,7 @@
             {formMethods.getValues("locations").map((location) => (
               <li
                 key={location.type}
-                className="border-neutral-300 mb-2 rounded-sm border py-1.5 px-2 shadow-sm">
+                className="mb-2 rounded-sm border border-neutral-300 py-1.5 px-2 shadow-sm">
                 <div className="flex justify-between">
                   {location.type === LocationType.InPerson && (
                     <div className="flex flex-grow items-center">
@@ -705,8 +705,8 @@
                     type="button"
                     className="flex rounded-sm  py-2 hover:bg-gray-100"
                     onClick={() => setShowLocationModal(true)}>
-                    <PlusIcon className="text-neutral-900 mt-0.5 h-4 w-4" />
-                    <span className="text-neutral-700 ml-1 text-sm font-medium">{t("add_location")}</span>
+                    <PlusIcon className="mt-0.5 h-4 w-4 text-neutral-900" />
+                    <span className="ml-1 text-sm font-medium text-neutral-700">{t("add_location")}</span>
                   </button>
                 </li>
               )}
@@ -741,7 +741,7 @@
                   autoFocus
                   style={{ top: -6, fontSize: 22 }}
                   required
-                  className="focus:outline-none relative h-10 w-full cursor-pointer border-none bg-transparent pl-0 text-gray-900 hover:text-gray-700 focus:text-black focus:ring-0"
+                  className="relative h-10 w-full cursor-pointer border-none bg-transparent pl-0 text-gray-900 hover:text-gray-700 focus:text-black focus:outline-none focus:ring-0"
                   placeholder={t("quick_chat")}
                   {...formMethods.register("title")}
                   defaultValue={eventType.title}
@@ -752,15 +752,9 @@
         }
         subtitle={eventType.description || ""}>
         <ClientSuspense fallback={<Loader />}>
-<<<<<<< HEAD
-          <div className="mx-auto block sm:flex md:max-w-5xl">
-            <div className="w-full ltr:mr-2 rtl:ml-2 sm:w-9/12">
-              <div className="border-neutral-200 -mx-4 rounded-sm border bg-white p-4 py-6 sm:mx-0 sm:px-8">
-=======
           <div className="flex flex-col-reverse lg:flex-row">
             <div className="w-full max-w-4xl ltr:mr-2 rtl:ml-2 lg:w-9/12">
               <div className="-mx-4 rounded-sm border border-neutral-200 bg-white p-4 py-6 sm:mx-0 sm:px-8">
->>>>>>> 5625cf22
                 <Form
                   form={formMethods}
                   handleSubmit={async (values) => {
@@ -792,8 +786,8 @@
                   <div className="space-y-3">
                     <div className="block items-center sm:flex">
                       <div className="min-w-48 mb-4 sm:mb-0">
-                        <label htmlFor="slug" className="text-neutral-700 flex text-sm font-medium">
-                          <LinkIcon className="text-neutral-500 mt-0.5 h-4 w-4 ltr:mr-2 rtl:ml-2" />
+                        <label htmlFor="slug" className="flex text-sm font-medium text-neutral-700">
+                          <LinkIcon className="mt-0.5 h-4 w-4 text-neutral-500 ltr:mr-2 rtl:ml-2" />
                           {t("url")}
                         </label>
                       </div>
@@ -823,7 +817,7 @@
                         <MinutesField
                           label={
                             <>
-                              <ClockIcon className="text-neutral-500 h-4 w-4 ltr:mr-2 rtl:ml-2" />{" "}
+                              <ClockIcon className="h-4 w-4 text-neutral-500 ltr:mr-2 rtl:ml-2" />{" "}
                               {t("duration")}
                             </>
                           }
@@ -845,8 +839,8 @@
                       <div className="min-w-48 sm:mb-0">
                         <label
                           htmlFor="location"
-                          className="text-neutral-700 mt-2.5 flex text-sm font-medium">
-                          <LocationMarkerIcon className="text-neutral-500 mt-0.5 mb-4 h-4 w-4 ltr:mr-2 rtl:ml-2" />
+                          className="mt-2.5 flex text-sm font-medium text-neutral-700">
+                          <LocationMarkerIcon className="mt-0.5 mb-4 h-4 w-4 text-neutral-500 ltr:mr-2 rtl:ml-2" />
                           {t("location")}
                         </label>
                       </div>
@@ -864,8 +858,8 @@
                       <div className="min-w-48 mb-4 mt-2.5 sm:mb-0">
                         <label
                           htmlFor="description"
-                          className="text-neutral-700 mt-0 flex text-sm font-medium">
-                          <DocumentIcon className="text-neutral-500 mt-0.5 h-4 w-4 ltr:mr-2 rtl:ml-2" />
+                          className="mt-0 flex text-sm font-medium text-neutral-700">
+                          <DocumentIcon className="mt-0.5 h-4 w-4 text-neutral-500 ltr:mr-2 rtl:ml-2" />
                           {t("description")}
                         </label>
                       </div>
@@ -886,8 +880,8 @@
                         <div className="min-w-48 mb-4 sm:mb-0">
                           <label
                             htmlFor="schedulingType"
-                            className="text-neutral-700 mt-2 flex text-sm font-medium">
-                            <UsersIcon className="text-neutral-500 h-5 w-5 ltr:mr-2 rtl:ml-2" />{" "}
+                            className="mt-2 flex text-sm font-medium text-neutral-700">
+                            <UsersIcon className="h-5 w-5 text-neutral-500 ltr:mr-2 rtl:ml-2" />{" "}
                             {t("scheduling_type")}
                           </label>
                         </div>
@@ -910,8 +904,8 @@
 
                       <div className="block sm:flex">
                         <div className="min-w-48 mb-4 sm:mb-0">
-                          <label htmlFor="users" className="text-neutral-700 flex text-sm font-medium">
-                            <UserAddIcon className="text-neutral-500 h-5 w-5 ltr:mr-2 rtl:ml-2" />{" "}
+                          <label htmlFor="users" className="flex text-sm font-medium text-neutral-700">
+                            <UserAddIcon className="h-5 w-5 text-neutral-500 ltr:mr-2 rtl:ml-2" />{" "}
                             {t("attendees")}
                           </label>
                         </div>
@@ -947,9 +941,9 @@
                         <ChevronRightIcon
                           className={`${
                             advancedSettingsVisible ? "rotate-90 transform" : ""
-                          } text-neutral-500 ml-auto h-5 w-5`}
-                        />
-                        <span className="text-neutral-700 text-sm font-medium">
+                          } ml-auto h-5 w-5 text-neutral-500`}
+                        />
+                        <span className="text-sm font-medium text-neutral-700">
                           {t("show_advanced_settings")}
                         </span>
                       </CollapsibleTrigger>
@@ -964,7 +958,7 @@
                             <div className="min-w-48 mb-4 sm:mb-0">
                               <label
                                 htmlFor="createEventsOn"
-                                className="text-neutral-700 flex text-sm font-medium">
+                                className="flex text-sm font-medium text-neutral-700">
                                 {t("create_events_on")}
                               </label>
                             </div>
@@ -988,7 +982,7 @@
                         )}
                         <div className="block items-center sm:flex">
                           <div className="min-w-48 mb-4 sm:mb-0">
-                            <label htmlFor="eventName" className="text-neutral-700 flex text-sm font-medium">
+                            <label htmlFor="eventName" className="flex text-sm font-medium text-neutral-700">
                               {t("event_name")} <InfoBadge content={t("event_name_tooltip")} />
                             </label>
                           </div>
@@ -1009,7 +1003,7 @@
                             <div className="min-w-48 mb-4 sm:mb-0">
                               <label
                                 htmlFor="smartContractAddress"
-                                className="text-neutral-700 flex text-sm font-medium">
+                                className="flex text-sm font-medium text-neutral-700">
                                 {t("Smart Contract Address")}
                               </label>
                             </div>
@@ -1032,7 +1026,7 @@
                           <div className="min-w-48 mb-4 sm:mb-0">
                             <label
                               htmlFor="additionalFields"
-                              className="flexflex text-neutral-700 mt-2 text-sm font-medium">
+                              className="flexflex mt-2 text-sm font-medium text-neutral-700">
                               {t("additional_inputs")}
                             </label>
                           </div>
@@ -1138,7 +1132,7 @@
                           )}
                         />
 
-                        <hr className="border-neutral-200 my-2" />
+                        <hr className="my-2 border-neutral-200" />
                         <Controller
                           name="minimumBookingNotice"
                           control={formMethods.control}
@@ -1159,7 +1153,7 @@
 
                         <div className="block items-center sm:flex">
                           <div className="min-w-48 mb-4 sm:mb-0">
-                            <label htmlFor="eventName" className="text-neutral-700 flex text-sm font-medium">
+                            <label htmlFor="eventName" className="flex text-sm font-medium text-neutral-700">
                               {t("slot_interval")}
                             </label>
                           </div>
@@ -1209,7 +1203,7 @@
                           <div className="min-w-48 mb-4 sm:mb-0">
                             <label
                               htmlFor="inviteesCanSchedule"
-                              className="text-neutral-700 mt-2.5 flex text-sm font-medium">
+                              className="mt-2.5 flex text-sm font-medium text-neutral-700">
                               {t("invitees_can_schedule")}
                             </label>
                           </div>
@@ -1229,11 +1223,7 @@
                                       <RadioGroup.Item
                                         id={period.type}
                                         value={period.type}
-<<<<<<< HEAD
-                                        className="focus:outline-none flex h-4 w-4 cursor-pointer items-center rounded-full border border-black bg-white focus:border-2 ltr:mr-2 rtl:ml-2">
-=======
                                         className="min-w-4 flex h-4 w-4 cursor-pointer items-center rounded-full border border-black bg-white focus:border-2 focus:outline-none ltr:mr-2 rtl:ml-2">
->>>>>>> 5625cf22
                                         <RadioGroup.Indicator className="relative flex h-4 w-4 items-center justify-center after:block after:h-2 after:w-2 after:rounded-full after:bg-black" />
                                       </RadioGroup.Item>
                                       {period.prefix ? <span>{period.prefix}&nbsp;</span> : null}
@@ -1248,7 +1238,7 @@
                                           />
                                           <select
                                             id=""
-                                            className="focus:border-primary-500 focus:ring-primary-500 focus:outline-none block w-full rounded-sm border-gray-300 py-2 pl-3 pr-10 text-base sm:text-sm"
+                                            className="focus:border-primary-500 focus:ring-primary-500 block w-full rounded-sm border-gray-300 py-2 pl-3 pr-10 text-base focus:outline-none sm:text-sm"
                                             {...formMethods.register("periodCountCalendarDays")}
                                             defaultValue={eventType.periodCountCalendarDays ? "1" : "0"}>
                                             <option value="1">{t("calendar_days")}</option>
@@ -1289,7 +1279,7 @@
                           <div className="min-w-48 mb-4 sm:mb-0">
                             <label
                               htmlFor="bufferTime"
-                              className="text-neutral-700 mt-2.5 flex text-sm font-medium">
+                              className="mt-2.5 flex text-sm font-medium text-neutral-700">
                               {t("buffer_time")}
                             </label>
                           </div>
@@ -1298,7 +1288,7 @@
                               <div className="w-full">
                                 <label
                                   htmlFor="beforeBufferTime"
-                                  className="text-neutral-700 mb-2 flex text-sm font-medium">
+                                  className="mb-2 flex text-sm font-medium text-neutral-700">
                                   {t("before_event")}
                                 </label>
                                 <Controller
@@ -1337,7 +1327,7 @@
                               <div className="w-full">
                                 <label
                                   htmlFor="afterBufferTime"
-                                  className="text-neutral-700 mb-2 flex text-sm font-medium">
+                                  className="mb-2 flex text-sm font-medium text-neutral-700">
                                   {t("after_event")}
                                 </label>
                                 <Controller
@@ -1382,7 +1372,7 @@
                           <div className="min-w-48 mb-4 sm:mb-0">
                             <label
                               htmlFor="availability"
-                              className="text-neutral-700 flex text-sm font-medium">
+                              className="flex text-sm font-medium text-neutral-700">
                               {t("availability")}
                             </label>
                           </div>
@@ -1425,7 +1415,7 @@
                               <div className="min-w-48 mb-4 sm:mb-0">
                                 <label
                                   htmlFor="payment"
-                                  className="text-neutral-700 mt-2 flex text-sm font-medium">
+                                  className="mt-2 flex text-sm font-medium text-neutral-700">
                                   {t("payment")}
                                 </label>
                               </div>
@@ -1550,9 +1540,9 @@
                   href={permalink}
                   target="_blank"
                   rel="noreferrer"
-                  className="text-md text-neutral-700 inline-flex items-center rounded-sm px-2 py-1 text-sm font-medium hover:bg-gray-200 hover:text-gray-900">
+                  className="text-md inline-flex items-center rounded-sm px-2 py-1 text-sm font-medium text-neutral-700 hover:bg-gray-200 hover:text-gray-900">
                   <ExternalLinkIcon
-                    className="text-neutral-500 h-4 w-4 ltr:mr-2 rtl:ml-2"
+                    className="h-4 w-4 text-neutral-500 ltr:mr-2 rtl:ml-2"
                     aria-hidden="true"
                   />
                   {t("preview")}
@@ -1564,17 +1554,12 @@
                   }}
                   type="button"
                   className="text-md flex items-center rounded-sm px-2 py-1 text-sm font-medium text-gray-700 hover:bg-gray-200 hover:text-gray-900">
-                  <LinkIcon className="text-neutral-500 h-4 w-4 ltr:mr-2 rtl:ml-2" />
+                  <LinkIcon className="h-4 w-4 text-neutral-500 ltr:mr-2 rtl:ml-2" />
                   {t("copy_link")}
                 </button>
                 <Dialog>
-<<<<<<< HEAD
-                  <DialogTrigger className="text-md text-neutral-700 flex items-center rounded-sm px-2 py-1 text-sm font-medium hover:bg-gray-200 hover:text-gray-900">
-                    <TrashIcon className="text-neutral-500 h-4 w-4 ltr:mr-2 rtl:ml-2" />
-=======
                   <DialogTrigger className="text-md flex items-center rounded-sm px-2 py-1 text-sm font-medium text-red-500 hover:bg-gray-200">
                     <TrashIcon className="h-4 w-4 text-red-500 ltr:mr-2 rtl:ml-2" />
->>>>>>> 5625cf22
                     {t("delete")}
                   </DialogTrigger>
                   <ConfirmationDialogContent
