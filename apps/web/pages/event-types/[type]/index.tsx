--- conflicted
+++ resolved
@@ -10,13 +10,7 @@
 import { EventLocationType } from "@calcom/core/location";
 import { validateBookingLimitOrder } from "@calcom/lib";
 import { CAL_URL } from "@calcom/lib/constants";
-<<<<<<< HEAD
-import convertToNewDurationType from "@calcom/lib/convertToNewDurationType";
-import findDurationType from "@calcom/lib/findDurationType";
-import getEventTypeByIdAndUser from "@calcom/lib/getEventTypeById";
-=======
 import getEventTypeById from "@calcom/lib/getEventTypeById";
->>>>>>> 832fce91
 import { useLocale } from "@calcom/lib/hooks/useLocale";
 import { useTypedQuery } from "@calcom/lib/hooks/useTypedQuery";
 import { HttpError } from "@calcom/lib/http-error";
@@ -385,7 +379,7 @@
   }
 
   try {
-    const res = await getEventTypeByIdAndUser({ eventTypeId: typeParam, userId: session.user.id, prisma });
+    const res = await getEventTypeById({ eventTypeId: typeParam, userId: session.user.id, prisma });
     return {
       props: {
         session,
