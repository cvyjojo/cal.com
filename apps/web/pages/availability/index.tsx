--- conflicted
+++ resolved
@@ -4,13 +4,9 @@
 import { NewScheduleButton, ScheduleListItem } from "@calcom/features/schedules";
 import Shell from "@calcom/features/shell/Shell";
 import { useLocale } from "@calcom/lib/hooks/useLocale";
-<<<<<<< HEAD
 import { HttpError } from "@calcom/lib/http-error";
-import { RouterOutputs, trpc } from "@calcom/trpc/react";
-=======
 import type { RouterOutputs } from "@calcom/trpc/react";
 import { trpc } from "@calcom/trpc/react";
->>>>>>> d1440bb5
 import { EmptyScreen, showToast } from "@calcom/ui";
 import { FiClock } from "@calcom/ui/components/icon";
 
