import type { GetServerSidePropsContext } from "next";
import { URLSearchParams } from "url";
import { z } from "zod";

import { getDefaultEvent } from "@calcom/lib/defaultEvents";
import { maybeGetBookingUidFromSeat } from "@calcom/lib/server/maybeGetBookingUidFromSeat";
import prisma, { bookingMinimalSelect } from "@calcom/prisma";

export default function Type() {
  // Just redirect to the schedule page to reschedule it.
  return null;
}

export async function getServerSideProps(context: GetServerSidePropsContext) {
<<<<<<< HEAD
  const newBookerEnabled = context.req.cookies["new-booker-enabled"];
=======
  const { uid: bookingId } = z
    .object({ uid: z.string(), seatReferenceUid: z.string().optional() })
    .parse(context.query);
  let seatReferenceUid;
  const uid = await maybeGetBookingUidFromSeat(prisma, bookingId);
  if (uid) {
    seatReferenceUid = bookingId;
  }
>>>>>>> f027f018
  const booking = await prisma.booking.findUnique({
    where: {
      uid,
    },
    select: {
      ...bookingMinimalSelect,
      eventType: {
        select: {
          users: {
            select: {
              username: true,
            },
          },
          slug: true,
          team: {
            select: {
              slug: true,
            },
          },
        },
      },
      dynamicEventSlugRef: true,
      dynamicGroupSlugRef: true,
      user: true,
    },
  });
  const dynamicEventSlugRef = booking?.dynamicEventSlugRef || "";

  if (!booking) {
    return {
      notFound: true,
    } as const;
  }

  if (!booking?.eventType && !booking?.dynamicEventSlugRef) {
    // TODO: Show something in UI to let user know that this booking is not rescheduleable.
    return {
      notFound: true,
    } as {
      notFound: true;
    };
  }

  const eventType = booking.eventType ? booking.eventType : getDefaultEvent(dynamicEventSlugRef);

  const eventPage =
    (eventType.team
      ? "team/" + eventType.team.slug
      : dynamicEventSlugRef
      ? booking.dynamicGroupSlugRef
      : (booking.user?.username || "rick") /* This shouldn't happen */ +
        (newBookerEnabled ? "/new-booker" : "")) +
    "/" +
    eventType?.slug;
  const destinationUrl = new URLSearchParams();
  if (seatReferenceUid) {
    destinationUrl.set("rescheduleUid", seatReferenceUid);
  } else {
    destinationUrl.set("rescheduleUid", bookingId);
  }

  return {
    redirect: {
      destination: `/${eventPage}?${destinationUrl.toString()}`,
      permanent: false,
    },
  };
}<|MERGE_RESOLUTION|>--- conflicted
+++ resolved
@@ -12,9 +12,7 @@
 }
 
 export async function getServerSideProps(context: GetServerSidePropsContext) {
-<<<<<<< HEAD
   const newBookerEnabled = context.req.cookies["new-booker-enabled"];
-=======
   const { uid: bookingId } = z
     .object({ uid: z.string(), seatReferenceUid: z.string().optional() })
     .parse(context.query);
@@ -23,7 +21,6 @@
   if (uid) {
     seatReferenceUid = bookingId;
   }
->>>>>>> f027f018
   const booking = await prisma.booking.findUnique({
     where: {
       uid,
