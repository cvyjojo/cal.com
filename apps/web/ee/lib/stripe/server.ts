--- conflicted
+++ resolved
@@ -9,11 +9,6 @@
 import { CalendarEvent } from "@calcom/types/Calendar";
 
 import { sendAwaitingPaymentEmail, sendOrganizerPaymentRefundFailedEmail } from "@lib/emails/email-manager";
-<<<<<<< HEAD
-import { getErrorFromUnknown } from "@lib/errors";
-=======
-import { CalendarEvent } from "@lib/integrations/calendar/interfaces/Calendar";
->>>>>>> 558897fe
 
 export type PaymentInfo = {
   link?: string | null;
