import { buffer } from "micro";
import type { NextApiRequest, NextApiResponse } from "next";
import Stripe from "stripe";

<<<<<<< HEAD
import type { CalendarEvent } from "@calcom/types/CalendarEvent";
import stripe from "@ee/lib/stripe/server";
=======
import stripe from "@calcom/stripe/server";
>>>>>>> 5625cf22

import { IS_PRODUCTION } from "@lib/config/constants";
import { HttpError as HttpCode } from "@lib/core/http/error";
import { getErrorFromUnknown } from "@lib/errors";
import EventManager from "@lib/events/EventManager";
import prisma from "@lib/prisma";

import { getTranslation } from "@server/lib/i18n";

export const config = {
  api: {
    bodyParser: false,
  },
};

async function handlePaymentSuccess(event: Stripe.Event) {
  const paymentIntent = event.data.object as Stripe.PaymentIntent;
  const payment = await prisma.payment.update({
    where: {
      externalId: paymentIntent.id,
    },
    data: {
      success: true,
      booking: {
        update: {
          paid: true,
          confirmed: true,
        },
      },
    },
    select: {
      bookingId: true,
      booking: {
        select: {
          title: true,
          description: true,
          startTime: true,
          endTime: true,
          confirmed: true,
          attendees: true,
          location: true,
          userId: true,
          id: true,
          uid: true,
          paid: true,
          destinationCalendar: true,
          user: {
            select: {
              id: true,
              credentials: true,
              timeZone: true,
              email: true,
              name: true,
              locale: true,
              destinationCalendar: true,
            },
          },
        },
      },
    },
  });

  if (!payment) throw new Error("No payment found");

  const { booking } = payment;

  if (!booking) throw new Error("No booking found");

  const { user } = booking;

  if (!user) throw new Error("No user found");

  const t = await getTranslation(user.locale ?? "en", "common");
  const attendeesListPromises = booking.attendees.map(async (attendee) => {
    return {
      name: attendee.name,
      email: attendee.email,
      timeZone: attendee.timeZone,
      language: {
        translate: await getTranslation(attendee.locale ?? "en", "common"),
        locale: attendee.locale ?? "en",
      },
    };
  });

  const attendeesList = await Promise.all(attendeesListPromises);

  const evt: CalendarEvent = {
    type: booking.title,
    title: booking.title,
    description: booking.description || undefined,
    startTime: booking.startTime.toISOString(),
    endTime: booking.endTime.toISOString(),
    organizer: {
      email: user.email!,
      name: user.name!,
      timeZone: user.timeZone,
      language: { translate: t, locale: user.locale ?? "en" },
    },
    attendees: attendeesList,
    uid: booking.uid,
    destinationCalendar: booking.destinationCalendar || user.destinationCalendar,
  };

  if (booking.location) evt.location = booking.location;

  if (booking.confirmed) {
    const eventManager = new EventManager(user);
    const scheduleResult = await eventManager.create(evt);

    await prisma.booking.update({
      where: {
        id: booking.id,
      },
      data: {
        references: {
          create: scheduleResult.referencesToCreate,
        },
      },
    });
  }

  throw new HttpCode({
    statusCode: 200,
    message: `Booking with id '${booking.id}' was paid and confirmed.`,
  });
}

type WebhookHandler = (event: Stripe.Event) => Promise<void>;

const webhookHandlers: Record<string, WebhookHandler | undefined> = {
  "payment_intent.succeeded": handlePaymentSuccess,
};

export default async function handler(req: NextApiRequest, res: NextApiResponse) {
  try {
    if (req.method !== "POST") {
      throw new HttpCode({ statusCode: 405, message: "Method Not Allowed" });
    }
    const sig = req.headers["stripe-signature"];
    if (!sig) {
      throw new HttpCode({ statusCode: 400, message: "Missing stripe-signature" });
    }

    if (!process.env.STRIPE_WEBHOOK_SECRET) {
      throw new HttpCode({ statusCode: 500, message: "Missing process.env.STRIPE_WEBHOOK_SECRET" });
    }
    const requestBuffer = await buffer(req);
    const payload = requestBuffer.toString();

    const event = stripe.webhooks.constructEvent(payload, sig, process.env.STRIPE_WEBHOOK_SECRET);

    const handler = webhookHandlers[event.type];
    if (handler) {
      await handler(event);
    } else {
      /** Not really an error, just letting Stripe know that the webhook was received but unhandled */
      throw new HttpCode({
        statusCode: 202,
        message: `Unhandled Stripe Webhook event type ${event.type}`,
      });
    }
  } catch (_err) {
    const err = getErrorFromUnknown(_err);
    console.error(`Webhook Error: ${err.message}`);
    res.status(err.statusCode ?? 500).send({
      message: err.message,
      stack: IS_PRODUCTION ? undefined : err.stack,
    });
    return;
  }

  // Return a response to acknowledge receipt of the event
  res.json({ received: true });
}<|MERGE_RESOLUTION|>--- conflicted
+++ resolved
@@ -2,12 +2,7 @@
 import type { NextApiRequest, NextApiResponse } from "next";
 import Stripe from "stripe";
 
-<<<<<<< HEAD
-import type { CalendarEvent } from "@calcom/types/CalendarEvent";
-import stripe from "@ee/lib/stripe/server";
-=======
 import stripe from "@calcom/stripe/server";
->>>>>>> 5625cf22
 
 import { IS_PRODUCTION } from "@lib/config/constants";
 import { HttpError as HttpCode } from "@lib/core/http/error";
