--- conflicted
+++ resolved
@@ -7,13 +7,6 @@
 import { DialogProps } from "@calcom/ui/Dialog";
 
 import { NEXT_PUBLIC_BASE_URL } from "@lib/config/constants";
-<<<<<<< HEAD
-
-type AddIntegrationModalType = (props: DialogProps) => JSX.Element;
-
-const DummyComponent = ({ children, ...props }: any) => <>{children}</>;
-=======
->>>>>>> 461bba36
 
 type AddIntegrationModalType = (props: DialogProps) => JSX.Element;
 
