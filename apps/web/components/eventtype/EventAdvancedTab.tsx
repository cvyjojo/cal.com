import Link from "next/link";
import type { CustomInputParsed, EventTypeSetupProps, FormValues } from "pages/event-types/[type]";
import { useEffect, useState } from "react";
import { Controller, useFormContext } from "react-hook-form";
import short from "short-uuid";
import { v5 as uuidv5 } from "uuid";

import type { EventNameObjectType } from "@calcom/core/event";
import { getEventName } from "@calcom/core/event";
import DestinationCalendarSelector from "@calcom/features/calendars/DestinationCalendarSelector";
import CustomInputItem from "@calcom/features/eventtypes/components/CustomInputItem";
import { APP_NAME, CAL_URL, IS_SELF_HOSTED } from "@calcom/lib/constants";
import { useLocale } from "@calcom/lib/hooks/useLocale";
import lockedFieldsManager from "@calcom/lib/lockedFieldsManager";
import { trpc } from "@calcom/trpc/react";
import {
  Badge,
  Button,
  Checkbox,
  Dialog,
  DialogClose,
  DialogContent,
  DialogFooter,
  Label,
  SettingsToggle,
  showToast,
  TextField,
  Tooltip,
} from "@calcom/ui";
import { FiEdit, FiCopy, FiPlus } from "@calcom/ui/components/icon";

import CustomInputTypeForm from "@components/eventtype/CustomInputTypeForm";

import RequiresConfirmationController from "./RequiresConfirmationController";

const generateHashedLink = (id: number) => {
  const translator = short();
  const seed = `${id}:${new Date().getTime()}`;
  const uid = translator.fromUUID(uuidv5(seed, uuidv5.URL));
  return uid;
};

const getRandomId = (length = 8) => {
  return (
    -1 *
    parseInt(
      Math.ceil(Math.random() * Date.now())
        .toPrecision(length)
        .toString()
        .replace(".", "")
    )
  );
};

export const EventAdvancedTab = ({ eventType, team }: Pick<EventTypeSetupProps, "eventType" | "team">) => {
  const connectedCalendarsQuery = trpc.viewer.connectedCalendars.useQuery();
  const formMethods = useFormContext<FormValues>();
  const { t } = useLocale();
  const [showEventNameTip, setShowEventNameTip] = useState(false);
  const [hashedLinkVisible, setHashedLinkVisible] = useState(!!eventType.hashedLink);
  const [redirectUrlVisible, setRedirectUrlVisible] = useState(!!eventType.successRedirectUrl);
  const [hashedUrl, setHashedUrl] = useState(eventType.hashedLink?.link);
  const eventNameObject: EventNameObjectType = {
    attendeeName: t("scheduler"),
    eventType: eventType.title,
    eventName: eventType.eventName,
    host: eventType.users[0]?.name || "Nameless",
    t,
  };
  const [previewText, setPreviewText] = useState(getEventName(eventNameObject));
  const [customInputs, setCustomInputs] = useState<CustomInputParsed[]>(
    eventType.customInputs.sort((a, b) => a.id - b.id) || []
  );
  const [selectedCustomInput, setSelectedCustomInput] = useState<CustomInputParsed | undefined>(undefined);
  const [selectedCustomInputModalOpen, setSelectedCustomInputModalOpen] = useState(false);
  const [requiresConfirmation, setRequiresConfirmation] = useState(eventType.requiresConfirmation);
  const placeholderHashedLink = `${CAL_URL}/d/${hashedUrl}/${eventType.slug}`;
  const seatsEnabled = formMethods.watch("seatsPerTimeSlotEnabled");

  const removeCustom = (index: number) => {
    formMethods.getValues("customInputs").splice(index, 1);
    customInputs.splice(index, 1);
    setCustomInputs([...customInputs]);
  };

  const replaceEventNamePlaceholder = (eventNameObject: EventNameObjectType, previewEventName: string) =>
    previewEventName
      .replace("{Event type title}", eventNameObject.eventType)
      .replace("{Scheduler}", eventNameObject.attendeeName)
      .replace("{Organiser}", eventNameObject.host);

  const changePreviewText = (eventNameObject: EventNameObjectType, previewEventName: string) => {
    setPreviewText(replaceEventNamePlaceholder(eventNameObject, previewEventName));
  };

  useEffect(() => {
    !hashedUrl && setHashedUrl(generateHashedLink(eventType.users[0]?.id ?? team?.id));
  }, [eventType.users, hashedUrl, team?.id]);

  useEffect(() => {
    if (eventType.customInputs) {
      setCustomInputs(eventType.customInputs.sort((a, b) => a.id - b.id));
    }
  }, [eventType.customInputs]);

<<<<<<< HEAD
  const { shouldLockDisableProps } = lockedFieldsManager(eventType);
=======
  const eventNamePlaceholder = replaceEventNamePlaceholder(eventNameObject, t("meeting_with_user"));
>>>>>>> 0ec71e52

  return (
    <div className="flex flex-col space-y-8">
      {/**
       * Only display calendar selector if user has connected calendars AND if it's not
       * a team event. Since we don't have logic to handle each attendee calendar (for now).
       * This will fallback to each user selected destination calendar.
       */}
      {!!connectedCalendarsQuery.data?.connectedCalendars.length && !team && (
        <div className="flex flex-col">
          <div className="flex justify-between">
            <Label>{t("add_to_calendar")}</Label>
            <Link
              href="/apps/categories/calendar"
              target="_blank"
              className="text-sm text-gray-600 hover:text-gray-900">
              {t("add_another_calendar")}
            </Link>
          </div>
          <div className="-mt-1 w-full">
            <Controller
              control={formMethods.control}
              name="destinationCalendar"
              defaultValue={eventType.destinationCalendar || undefined}
              render={({ field: { onChange, value } }) => (
                <DestinationCalendarSelector
                  destinationCalendar={eventType.destinationCalendar}
                  value={value ? value.externalId : undefined}
                  onChange={onChange}
                  hidePlaceholder
                />
              )}
            />
          </div>
          <p className="text-sm text-gray-600">{t("select_which_cal")}</p>
        </div>
      )}
      <div className="w-full">
        <TextField
          label={t("event_name_in_calendar")}
          type="text"
<<<<<<< HEAD
          {...shouldLockDisableProps("eventName", t("locked_fields_description"))}
          placeholder={t("meeting_with_user")}
=======
          placeholder={eventNamePlaceholder}
>>>>>>> 0ec71e52
          defaultValue={eventType.eventName || ""}
          {...formMethods.register("eventName", {
            onChange: (e) => {
              if (!e.target.value || !formMethods.getValues("eventName")) {
                return setPreviewText(getEventName(eventNameObject));
              }
              changePreviewText(eventNameObject, e.target.value);
            },
          })}
          addOnSuffix={
            <Button
              type="button"
              StartIcon={FiEdit}
              variant="icon"
              color="minimal"
              className="hover:stroke-3 min-w-fit px-0 hover:bg-transparent hover:text-black"
              onClick={() => setShowEventNameTip((old) => !old)}
            />
          }
        />
      </div>
      <hr />
      <div className="">
        <SettingsToggle
          title={t("additional_inputs")}
          {...shouldLockDisableProps("customInputs", t("locked_fields_description"))}
          description={t("additional_input_description")}
          checked={customInputs.length > 0}
          onCheckedChange={(e) => {
            if (e && customInputs.length === 0) {
              // Push a placeholders
              setSelectedCustomInputModalOpen(true);
            } else if (!e) {
              formMethods.setValue("customInputs", []);
            }
          }}>
          <ul className="my-4 rounded-md border">
            {customInputs.map((customInput, idx) => (
              <CustomInputItem
                key={idx}
                question={customInput.label}
                type={customInput.type}
                required={customInput.required}
                editOnClick={() => {
                  setSelectedCustomInput(customInput);
                  setSelectedCustomInputModalOpen(true);
                }}
                deleteOnClick={() => removeCustom(idx)}
              />
            ))}
          </ul>
          {customInputs.length > 0 && (
            <Button
              StartIcon={FiPlus}
              color="minimal"
              type="button"
              onClick={() => {
                setSelectedCustomInput(undefined);
                setSelectedCustomInputModalOpen(true);
              }}>
              {t("add_input")}
            </Button>
          )}
        </SettingsToggle>
      </div>
      <hr />
      <RequiresConfirmationController
        eventType={eventType}
        seatsEnabled={seatsEnabled}
        metadata={eventType.metadata}
        requiresConfirmation={requiresConfirmation}
        onRequiresConfirmation={setRequiresConfirmation}
      />
      <hr />
      <Controller
        name="disableGuests"
        control={formMethods.control}
        defaultValue={eventType.disableGuests}
        render={({ field: { value, onChange } }) => (
          <SettingsToggle
            title={t("disable_guests")}
            description={t("disable_guests_description")}
            checked={value}
            onCheckedChange={(e) => onChange(e)}
            disabled={seatsEnabled}
          />
        )}
      />

      <hr />
      <Controller
        name="hideCalendarNotes"
        control={formMethods.control}
        defaultValue={eventType.hideCalendarNotes}
        render={({ field: { value, onChange } }) => (
          <SettingsToggle
            title={t("disable_notes")}
            description={t("disable_notes_description")}
            checked={value}
            onCheckedChange={(e) => onChange(e)}
          />
        )}
      />
      <hr />
      <Controller
        name="metadata.additionalNotesRequired"
        control={formMethods.control}
        defaultValue={!!eventType.metadata.additionalNotesRequired}
        render={({ field: { value, onChange } }) => (
          <div className="flex space-x-3 ">
            <SettingsToggle
              title={t("require_additional_notes")}
              description={t("require_additional_notes_description")}
              checked={!!value}
              onCheckedChange={(e) => onChange(e)}
            />
          </div>
        )}
      />
      <hr />
      <Controller
        name="successRedirectUrl"
        control={formMethods.control}
        render={({ field: { value, onChange } }) => (
          <>
            <SettingsToggle
              title={t("redirect_success_booking")}
              description={t("redirect_url_description")}
              checked={redirectUrlVisible}
              onCheckedChange={(e) => {
                setRedirectUrlVisible(e);
                onChange(e ? value : "");
              }}>
              {/* Textfield has some margin by default we remove that so we can keep consitant aligment */}
              <div className="lg:-ml-2">
                <TextField
                  label={t("redirect_success_booking")}
                  labelSrOnly
                  placeholder={t("external_redirect_url")}
                  required={redirectUrlVisible}
                  type="text"
                  defaultValue={eventType.successRedirectUrl || ""}
                  {...formMethods.register("successRedirectUrl")}
                />
                <div className="mt-2 flex">
                  <Checkbox
                    description={t("disable_success_page")}
                    // Disable if it's not Self Hosted or if the redirect url is not set
                    disabled={!IS_SELF_HOSTED || !formMethods.watch("successRedirectUrl")}
                    {...formMethods.register("metadata.disableSuccessPage")}
                  />
                  {/*TODO: Extract it out into a component when used more than once*/}
                  {!IS_SELF_HOSTED && (
                    <Link href="https://cal.com/pricing" target="_blank">
                      <Badge variant="orange" className="ml-2">
                        Platform Only
                      </Badge>
                    </Link>
                  )}
                </div>
              </div>
            </SettingsToggle>
          </>
        )}
      />
      <hr />
      <SettingsToggle
        data-testid="hashedLinkCheck"
        title={t("private_link")}
        description={t("private_link_description", { appName: APP_NAME })}
        checked={hashedLinkVisible}
        onCheckedChange={(e) => {
          formMethods.setValue("hashedLink", e ? hashedUrl : undefined);
          setHashedLinkVisible(e);
        }}>
        {/* Textfield has some margin by default we remove that so we can keep consitant aligment */}
        <div className="lg:-ml-2">
          <TextField
            disabled
            name="hashedLink"
            label={t("private_link_label")}
            data-testid="generated-hash-url"
            labelSrOnly
            type="text"
            hint={t("private_link_hint")}
            defaultValue={placeholderHashedLink}
            addOnSuffix={
              <Tooltip content={eventType.hashedLink ? t("copy_to_clipboard") : t("enabled_after_update")}>
                <Button
                  color="minimal"
                  onClick={() => {
                    navigator.clipboard.writeText(placeholderHashedLink);
                    if (eventType.hashedLink) {
                      showToast(t("private_link_copied"), "success");
                    } else {
                      showToast(t("enabled_after_update_description"), "warning");
                    }
                  }}
                  className="hover:stroke-3 hover:bg-transparent hover:text-black"
                  type="button">
                  <FiCopy />
                </Button>
              </Tooltip>
            }
          />
        </div>
      </SettingsToggle>
      <hr />
      <Controller
        name="seatsPerTimeSlotEnabled"
        control={formMethods.control}
        defaultValue={!!eventType.seatsPerTimeSlot}
        render={({ field: { value, onChange } }) => (
          <SettingsToggle
            title={t("offer_seats")}
            description={t("offer_seats_description")}
            checked={value}
            onCheckedChange={(e) => {
              // Enabling seats will disable guests and requiring confirmation until fully supported
              if (e) {
                formMethods.setValue("disableGuests", true);
                formMethods.setValue("requiresConfirmation", false);
                setRequiresConfirmation(false);
                formMethods.setValue("seatsPerTimeSlot", 2);
              } else {
                formMethods.setValue("seatsPerTimeSlot", null);
                formMethods.setValue("disableGuests", false);
              }
              onChange(e);
            }}>
            <Controller
              name="seatsPerTimeSlot"
              control={formMethods.control}
              defaultValue={eventType.seatsPerTimeSlot}
              render={({ field: { value, onChange } }) => (
                <div className="lg:-ml-2">
                  <TextField
                    required
                    name="seatsPerTimeSlot"
                    labelSrOnly
                    label={t("number_of_seats")}
                    type="number"
                    defaultValue={value || 2}
                    min={1}
                    addOnSuffix={<>{t("seats")}</>}
                    onChange={(e) => {
                      onChange(Math.abs(Number(e.target.value)));
                    }}
                  />
                  <div className="mt-2">
                    <Checkbox
                      description={t("show_attendees")}
                      onChange={(e) => formMethods.setValue("seatsShowAttendees", e.target.checked)}
                      defaultChecked={!!eventType.seatsShowAttendees}
                    />
                  </div>
                </div>
              )}
            />
          </SettingsToggle>
        )}
      />

      {showEventNameTip && (
        <Dialog open={showEventNameTip} onOpenChange={setShowEventNameTip}>
          <DialogContent
            title={t("custom_event_name")}
            description={t("custom_event_name_description")}
            type="creation"
            enableOverflow>
            <TextField
              label={t("event_name_in_calendar")}
              type="text"
              placeholder={eventNamePlaceholder}
              defaultValue={eventType.eventName || ""}
              {...formMethods.register("eventName", {
                onChange: (e) => {
                  if (!e.target.value || !formMethods.getValues("eventName")) {
                    return setPreviewText(getEventName(eventNameObject));
                  }
                  changePreviewText(eventNameObject, e.target.value);
                },
              })}
              className="mb-0"
            />
            <div className="text-sm">
              <div className="mb-6 rounded-md bg-gray-100 p-2">
                <h1 className="mb-2 ml-1 font-medium text-gray-900">{t("available_variables")}</h1>
                <div className="mb-2.5 flex font-normal">
                  <p className="ml-1 mr-5 w-28 text-gray-400">{`{Event type title}`}</p>
                  <p className="text-gray-900">{t("event_name_info")}</p>
                </div>
                <div className="mb-2.5 flex font-normal">
                  <p className="ml-1 mr-5 w-28 text-gray-400">{`{Organiser}`}</p>
                  <p className="text-gray-900">{t("your_full_name")}</p>
                </div>
                <div className="mb-2.5 flex font-normal">
                  <p className="ml-1 mr-5 w-28 text-gray-400">{`{Scheduler}`}</p>
                  <p className="text-gray-900">{t("scheduler_full_name")}</p>
                </div>
                <div className="mb-1 flex font-normal">
                  <p className="ml-1 mr-5 w-28 text-gray-400">{`{Location}`}</p>
                  <p className="text-gray-900">{t("location_info")}</p>
                </div>
              </div>
              <h1 className="mb-2 text-[14px] font-medium leading-4">{t("preview")}</h1>
              <div
                className="flex h-[212px] w-full rounded-md border-y bg-cover bg-center"
                style={{
                  backgroundImage: "url(/calendar-preview.svg)",
                }}>
                <div className="m-auto flex items-center justify-center self-stretch">
                  <div className="mt-3 ml-11 box-border h-[110px] w-[120px] flex-col items-start gap-1 rounded-md border border-solid border-black bg-gray-100 text-[12px] leading-3">
                    <p className="overflow-hidden text-ellipsis p-1.5 font-medium text-gray-900">
                      {previewText}
                    </p>
                    <p className="ml-1.5 text-[10px] font-normal text-gray-600">8 - 10 AM</p>
                  </div>
                </div>
              </div>
            </div>
            <DialogFooter>
              <DialogClose onClick={() => formMethods.setValue("eventName", eventType.eventName ?? "")}>
                {t("cancel")}
              </DialogClose>
              <Button color="primary" onClick={() => setShowEventNameTip(false)}>
                {t("create")}
              </Button>
            </DialogFooter>
          </DialogContent>
        </Dialog>
      )}
      <Controller
        name="customInputs"
        control={formMethods.control}
        defaultValue={customInputs}
        render={() => (
          <Dialog open={selectedCustomInputModalOpen} onOpenChange={setSelectedCustomInputModalOpen}>
            <DialogContent
              type="creation"
              Icon={FiPlus}
              title={t("add_new_custom_input_field")}
              description={t("this_input_will_shown_booking_this_event")}>
              <CustomInputTypeForm
                selectedCustomInput={selectedCustomInput}
                onSubmit={(values) => {
                  const customInput: CustomInputParsed = {
                    id: getRandomId(),
                    eventTypeId: -1,
                    label: values.label,
                    placeholder: values.placeholder,
                    required: values.required,
                    type: values.type,
                    options: values.options,
                    hasToBeCreated: true,
                  };
                  if (selectedCustomInput) {
                    selectedCustomInput.label = customInput.label;
                    selectedCustomInput.placeholder = customInput.placeholder;
                    selectedCustomInput.required = customInput.required;
                    selectedCustomInput.type = customInput.type;
                    selectedCustomInput.options = customInput.options || undefined;
                    selectedCustomInput.hasToBeCreated = false;
                    // Update by id
                    const inputIndex = customInputs.findIndex((input) => input.id === values.id);
                    customInputs[inputIndex] = selectedCustomInput;
                    setCustomInputs(customInputs);
                    formMethods.setValue("customInputs", customInputs);
                  } else {
                    const concatted = customInputs.concat({
                      ...customInput,
                      options: customInput.options,
                    });
                    console.log(concatted);
                    setCustomInputs(concatted);
                    formMethods.setValue("customInputs", concatted);
                  }

                  setSelectedCustomInputModalOpen(false);
                }}
                onCancel={() => {
                  setSelectedCustomInputModalOpen(false);
                }}
              />
            </DialogContent>
          </Dialog>
        )}
      />
    </div>
  );
};<|MERGE_RESOLUTION|>--- conflicted
+++ resolved
@@ -103,11 +103,8 @@
     }
   }, [eventType.customInputs]);
 
-<<<<<<< HEAD
   const { shouldLockDisableProps } = lockedFieldsManager(eventType);
-=======
   const eventNamePlaceholder = replaceEventNamePlaceholder(eventNameObject, t("meeting_with_user"));
->>>>>>> 0ec71e52
 
   return (
     <div className="flex flex-col space-y-8">
@@ -149,12 +146,8 @@
         <TextField
           label={t("event_name_in_calendar")}
           type="text"
-<<<<<<< HEAD
           {...shouldLockDisableProps("eventName", t("locked_fields_description"))}
-          placeholder={t("meeting_with_user")}
-=======
           placeholder={eventNamePlaceholder}
->>>>>>> 0ec71e52
           defaultValue={eventType.eventName || ""}
           {...formMethods.register("eventName", {
             onChange: (e) => {
