import Link from "next/link";
import type { EventTypeSetupProps, FormValues } from "pages/event-types/[type]";
import { useEffect, useState } from "react";
import { Controller, useFormContext } from "react-hook-form";
import short from "short-uuid";
import { v5 as uuidv5 } from "uuid";

import type { EventNameObjectType } from "@calcom/core/event";
import { getEventName } from "@calcom/core/event";
import DestinationCalendarSelector from "@calcom/features/calendars/DestinationCalendarSelector";
import { FormBuilder } from "@calcom/features/form-builder/FormBuilder";
import { APP_NAME, CAL_URL, IS_SELF_HOSTED } from "@calcom/lib/constants";
import { useLocale } from "@calcom/lib/hooks/useLocale";
import { trpc } from "@calcom/trpc/react";
import {
  Badge,
  Button,
  Checkbox,
  Dialog,
  DialogClose,
  DialogContent,
  DialogFooter,
  Label,
  SettingsToggle,
  showToast,
  TextField,
  Tooltip,
} from "@calcom/ui";
import { FiEdit, FiCopy } from "@calcom/ui/components/icon";

import RequiresConfirmationController from "./RequiresConfirmationController";

const generateHashedLink = (id: number) => {
  const translator = short();
  const seed = `${id}:${new Date().getTime()}`;
  const uid = translator.fromUUID(uuidv5(seed, uuidv5.URL));
  return uid;
};

export const EventAdvancedTab = ({ eventType, team }: Pick<EventTypeSetupProps, "eventType" | "team">) => {
  const connectedCalendarsQuery = trpc.viewer.connectedCalendars.useQuery();
  const formMethods = useFormContext<FormValues>();
  const { t } = useLocale();
  const [showEventNameTip, setShowEventNameTip] = useState(false);
  const [hashedLinkVisible, setHashedLinkVisible] = useState(!!eventType.hashedLink);
  const [redirectUrlVisible, setRedirectUrlVisible] = useState(!!eventType.successRedirectUrl);
  const [hashedUrl, setHashedUrl] = useState(eventType.hashedLink?.link);
<<<<<<< HEAD
=======
  const eventNameObject: EventNameObjectType = {
    attendeeName: t("scheduler"),
    eventType: eventType.title,
    eventName: eventType.eventName,
    host: eventType.users[0]?.name || "Nameless",
    t,
  };
  const [previewText, setPreviewText] = useState(getEventName(eventNameObject));
  const [customInputs, setCustomInputs] = useState<CustomInputParsed[]>(
    eventType.customInputs.sort((a, b) => a.id - b.id) || []
  );
  const [selectedCustomInput, setSelectedCustomInput] = useState<CustomInputParsed | undefined>(undefined);
  const [selectedCustomInputModalOpen, setSelectedCustomInputModalOpen] = useState(false);
>>>>>>> 832fce91
  const [requiresConfirmation, setRequiresConfirmation] = useState(eventType.requiresConfirmation);
  const placeholderHashedLink = `${CAL_URL}/d/${hashedUrl}/${eventType.slug}`;
  const seatsEnabled = formMethods.getValues("seatsPerTimeSlotEnabled");

<<<<<<< HEAD
=======
  const removeCustom = (index: number) => {
    formMethods.getValues("customInputs").splice(index, 1);
    customInputs.splice(index, 1);
    setCustomInputs([...customInputs]);
  };

  const changePreviewText = (eventNameObject: EventNameObjectType, previewEventName: string) => {
    setPreviewText(
      previewEventName
        .replace("{Event type title}", eventNameObject.eventType)
        .replace("{Scheduler}", eventNameObject.attendeeName)
        .replace("{Organiser}", eventNameObject.host)
    );
  };

>>>>>>> 832fce91
  useEffect(() => {
    !hashedUrl && setHashedUrl(generateHashedLink(eventType.users[0]?.id ?? team?.id));
  }, [eventType.users, hashedUrl, team?.id]);

  return (
    <div className="flex flex-col space-y-8">
      {/**
       * Only display calendar selector if user has connected calendars AND if it's not
       * a team event. Since we don't have logic to handle each attendee calendar (for now).
       * This will fallback to each user selected destination calendar.
       */}
      {!!connectedCalendarsQuery.data?.connectedCalendars.length && !team && (
        <div className="flex flex-col">
          <div className="flex justify-between">
            <Label>{t("add_to_calendar")}</Label>
            <Link
              href="/apps/categories/calendar"
              target="_blank"
              className="text-sm text-gray-600 hover:text-gray-900">
              {t("add_another_calendar")}
            </Link>
          </div>
          <div className="-mt-1 w-full">
            <Controller
              control={formMethods.control}
              name="destinationCalendar"
              defaultValue={eventType.destinationCalendar || undefined}
              render={({ field: { onChange, value } }) => (
                <DestinationCalendarSelector
                  destinationCalendar={eventType.destinationCalendar}
                  value={value ? value.externalId : undefined}
                  onChange={onChange}
                  hidePlaceholder
                />
              )}
            />
          </div>
          <p className="text-sm text-gray-600">{t("select_which_cal")}</p>
        </div>
      )}
      <div className="w-full">
        <TextField
          label={t("event_name_in_calendar")}
          type="text"
          placeholder={t("meeting_with_user")}
          defaultValue={eventType.eventName || ""}
          {...formMethods.register("eventName", {
            onChange: (e) => {
              if (!e.target.value || !formMethods.getValues("eventName")) {
                return setPreviewText(getEventName(eventNameObject));
              }
              changePreviewText(eventNameObject, e.target.value);
            },
          })}
          addOnSuffix={
            <Button
              type="button"
              StartIcon={FiEdit}
              variant="icon"
              color="minimal"
              className="hover:stroke-3 min-w-fit px-0 hover:bg-transparent hover:text-black"
              onClick={() => setShowEventNameTip((old) => !old)}
            />
          }
        />
      </div>
      <hr />
      <FormBuilder
        title="Booking questions"
        description="Customize the questions asked on the booking page"
        addFieldLabel="Add a question"
        formProp="bookingFields"
      />
      <hr />
      <RequiresConfirmationController
        seatsEnabled={seatsEnabled}
        metadata={eventType.metadata}
        requiresConfirmation={requiresConfirmation}
        onRequiresConfirmation={setRequiresConfirmation}
      />
      <hr />
      <Controller
        name="hideCalendarNotes"
        control={formMethods.control}
        defaultValue={eventType.hideCalendarNotes}
        render={({ field: { value, onChange } }) => (
          <SettingsToggle
            title={t("disable_notes")}
            description={t("disable_notes_description")}
            checked={value}
            onCheckedChange={(e) => onChange(e)}
          />
        )}
      />
      <hr />
      <Controller
        name="successRedirectUrl"
        control={formMethods.control}
        render={({ field: { value, onChange } }) => (
          <>
            <SettingsToggle
              title={t("redirect_success_booking")}
              description={t("redirect_url_description")}
              checked={redirectUrlVisible}
              onCheckedChange={(e) => {
                setRedirectUrlVisible(e);
                onChange(e ? value : "");
              }}>
              {/* Textfield has some margin by default we remove that so we can keep consitant aligment */}
              <div className="lg:-ml-2">
                <TextField
                  label={t("redirect_success_booking")}
                  labelSrOnly
                  placeholder={t("external_redirect_url")}
                  required={redirectUrlVisible}
                  type="text"
                  defaultValue={eventType.successRedirectUrl || ""}
                  {...formMethods.register("successRedirectUrl")}
                />
                <div className="mt-2 flex">
                  <Checkbox
                    description={t("disable_success_page")}
                    // Disable if it's not Self Hosted or if the redirect url is not set
                    disabled={!IS_SELF_HOSTED || !formMethods.watch("successRedirectUrl")}
                    {...formMethods.register("metadata.disableSuccessPage")}
                  />
                  {/*TODO: Extract it out into a component when used more than once*/}
                  {!IS_SELF_HOSTED && (
                    <Link href="https://cal.com/pricing" target="_blank">
                      <Badge variant="orange" className="ml-2">
                        Platform Only
                      </Badge>
                    </Link>
                  )}
                </div>
              </div>
            </SettingsToggle>
          </>
        )}
      />
      <hr />
      <SettingsToggle
        data-testid="hashedLinkCheck"
        title={t("private_link")}
        description={t("private_link_description", { appName: APP_NAME })}
        checked={hashedLinkVisible}
        onCheckedChange={(e) => {
          formMethods.setValue("hashedLink", e ? hashedUrl : undefined);
          setHashedLinkVisible(e);
        }}>
        {/* Textfield has some margin by default we remove that so we can keep consitant aligment */}
        <div className="lg:-ml-2">
          <TextField
            disabled
            name="hashedLink"
            label={t("private_link_label")}
            data-testid="generated-hash-url"
            labelSrOnly
            type="text"
            hint={t("private_link_hint")}
            defaultValue={placeholderHashedLink}
            addOnSuffix={
              <Tooltip content={eventType.hashedLink ? t("copy_to_clipboard") : t("enabled_after_update")}>
                <Button
                  color="minimal"
                  onClick={() => {
                    navigator.clipboard.writeText(placeholderHashedLink);
                    if (eventType.hashedLink) {
                      showToast(t("private_link_copied"), "success");
                    } else {
                      showToast(t("enabled_after_update_description"), "warning");
                    }
                  }}
                  className="hover:stroke-3 hover:bg-transparent hover:text-black"
                  type="button">
                  <FiCopy />
                </Button>
              </Tooltip>
            }
          />
        </div>
      </SettingsToggle>
      <hr />
      <Controller
        name="seatsPerTimeSlotEnabled"
        control={formMethods.control}
        defaultValue={!!eventType.seatsPerTimeSlot}
        render={({ field: { value, onChange } }) => (
          <SettingsToggle
            title={t("offer_seats")}
            description={t("offer_seats_description")}
            checked={value}
            onCheckedChange={(e) => {
              // Enabling seats will disable guests and requiring confirmation until fully supported
              if (e) {
                formMethods.setValue("disableGuests", true);
                formMethods.setValue("requiresConfirmation", false);
                setRequiresConfirmation(false);
                formMethods.setValue("seatsPerTimeSlot", 2);
              } else {
                formMethods.setValue("seatsPerTimeSlot", null);
                formMethods.setValue("disableGuests", false);
              }
              onChange(e);
            }}>
            <Controller
              name="seatsPerTimeSlot"
              control={formMethods.control}
              defaultValue={eventType.seatsPerTimeSlot}
              render={({ field: { value, onChange } }) => (
                <div className="lg:-ml-2">
                  <TextField
                    required
                    name="seatsPerTimeSlot"
                    labelSrOnly
                    label={t("number_of_seats")}
                    type="number"
                    defaultValue={value || 2}
                    min={1}
                    addOnSuffix={<>{t("seats")}</>}
                    onChange={(e) => {
                      onChange(Math.abs(Number(e.target.value)));
                    }}
                  />
                  <div className="mt-2">
                    <Checkbox
                      description={t("show_attendees")}
                      onChange={(e) => formMethods.setValue("seatsShowAttendees", e.target.checked)}
                      defaultChecked={!!eventType.seatsShowAttendees}
                    />
                  </div>
                </div>
              )}
            />
          </SettingsToggle>
        )}
      />

      {showEventNameTip && (
        <Dialog open={showEventNameTip} onOpenChange={setShowEventNameTip}>
          <DialogContent
            title={t("custom_event_name")}
            description={t("custom_event_name_description")}
            type="creation">
            <TextField
              label={t("event_name_in_calendar")}
              type="text"
              placeholder={t("meeting_with_user")}
              defaultValue={eventType.eventName || ""}
              {...formMethods.register("eventName", {
                onChange: (e) => {
                  if (!e.target.value || !formMethods.getValues("eventName")) {
                    return setPreviewText(getEventName(eventNameObject));
                  }
                  changePreviewText(eventNameObject, e.target.value);
                },
              })}
              className="mb-0"
            />
            <div className="text-sm">
              <div className="mb-6 rounded-md bg-gray-100 p-2">
                <h1 className="mb-2 ml-1 font-medium text-gray-900">{t("available_variables")}</h1>
                <div className="mb-2.5 flex font-normal">
                  <p className="ml-1 mr-5 w-28 text-gray-400">{`{Event type title}`}</p>
                  <p className="text-gray-900">{t("event_name_info")}</p>
                </div>
                <div className="mb-2.5 flex font-normal">
                  <p className="ml-1 mr-5 w-28 text-gray-400">{`{Organiser}`}</p>
                  <p className="text-gray-900">{t("your_full_name")}</p>
                </div>
                <div className="mb-2.5 flex font-normal">
                  <p className="ml-1 mr-5 w-28 text-gray-400">{`{Scheduler}`}</p>
                  <p className="text-gray-900">{t("scheduler_full_name")}</p>
                </div>
                <div className="mb-1 flex font-normal">
                  <p className="ml-1 mr-5 w-28 text-gray-400">{`{Location}`}</p>
                  <p className="text-gray-900">{t("location_info")}</p>
                </div>
              </div>
              <h1 className="mb-2 text-[14px] font-medium leading-4">{t("preview")}</h1>
              <div
                className="flex h-[212px] w-full rounded-md border-y bg-cover bg-center"
                style={{
                  backgroundImage: "url(/calendar-preview.svg)",
                }}>
                <div className="m-auto flex items-center justify-center self-stretch">
                  <div className="mt-3 ml-11 box-border h-[110px] w-[120px] flex-col items-start gap-1 rounded-md border border-solid border-black bg-gray-100 text-[12px] leading-3">
                    <p className="overflow-hidden text-ellipsis p-1.5 font-medium text-gray-900">
                      {previewText}
                    </p>
                    <p className="ml-1.5 text-[10px] font-normal text-gray-600">8 - 10 AM</p>
                  </div>
                </div>
              </div>
            </div>
            <DialogFooter>
              <DialogClose onClick={() => formMethods.setValue("eventName", eventType.eventName ?? "")}>
                {t("cancel")}
              </DialogClose>
              <Button color="primary" onClick={() => setShowEventNameTip(false)}>
                {t("create")}
              </Button>
            </DialogFooter>
          </DialogContent>
        </Dialog>
      )}
    </div>
  );
};<|MERGE_RESOLUTION|>--- conflicted
+++ resolved
@@ -45,8 +45,6 @@
   const [hashedLinkVisible, setHashedLinkVisible] = useState(!!eventType.hashedLink);
   const [redirectUrlVisible, setRedirectUrlVisible] = useState(!!eventType.successRedirectUrl);
   const [hashedUrl, setHashedUrl] = useState(eventType.hashedLink?.link);
-<<<<<<< HEAD
-=======
   const eventNameObject: EventNameObjectType = {
     attendeeName: t("scheduler"),
     eventType: eventType.title,
@@ -55,23 +53,9 @@
     t,
   };
   const [previewText, setPreviewText] = useState(getEventName(eventNameObject));
-  const [customInputs, setCustomInputs] = useState<CustomInputParsed[]>(
-    eventType.customInputs.sort((a, b) => a.id - b.id) || []
-  );
-  const [selectedCustomInput, setSelectedCustomInput] = useState<CustomInputParsed | undefined>(undefined);
-  const [selectedCustomInputModalOpen, setSelectedCustomInputModalOpen] = useState(false);
->>>>>>> 832fce91
   const [requiresConfirmation, setRequiresConfirmation] = useState(eventType.requiresConfirmation);
   const placeholderHashedLink = `${CAL_URL}/d/${hashedUrl}/${eventType.slug}`;
   const seatsEnabled = formMethods.getValues("seatsPerTimeSlotEnabled");
-
-<<<<<<< HEAD
-=======
-  const removeCustom = (index: number) => {
-    formMethods.getValues("customInputs").splice(index, 1);
-    customInputs.splice(index, 1);
-    setCustomInputs([...customInputs]);
-  };
 
   const changePreviewText = (eventNameObject: EventNameObjectType, previewEventName: string) => {
     setPreviewText(
@@ -82,7 +66,6 @@
     );
   };
 
->>>>>>> 832fce91
   useEffect(() => {
     !hashedUrl && setHashedUrl(generateHashedLink(eventType.users[0]?.id ?? team?.id));
   }, [eventType.users, hashedUrl, team?.id]);
