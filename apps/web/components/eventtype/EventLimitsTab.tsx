--- conflicted
+++ resolved
@@ -501,32 +501,6 @@
                 .map(([key, value]) => {
                   const limitKey = key as IntervalLimitsKey;
                   return (
-<<<<<<< HEAD
-                    <div
-                      className="mb-2 flex items-center space-x-2 text-sm rtl:space-x-reverse"
-                      key={bookingLimitKey}>
-                      <Input
-                        id={`${bookingLimitKey}-limit`}
-                        type="number"
-                        className="border-default mb-0 block w-16 rounded-md text-sm  [appearance:textfield]"
-                        placeholder="1"
-                        min={1}
-                        defaultValue={bookingAmount}
-                        onChange={(e) => {
-                          const val = e.target.value;
-                          setValue(`bookingLimits.${bookingLimitKey}`, parseInt(val));
-                        }}
-                      />
-                      <Select
-                        options={BOOKING_LIMIT_OPTIONS.filter(
-                          (option) => !Object.keys(currentBookingLimits).includes(option.value)
-                        )}
-                        isSearchable={false}
-                        defaultValue={BOOKING_LIMIT_OPTIONS.find((option) => option.value === key)}
-                        onChange={(val) => {
-                          const current = currentBookingLimits;
-                          const currentValue = watchBookingLimits[bookingLimitKey];
-=======
                     <IntervalLimitItem
                       key={key}
                       limitKey={limitKey}
@@ -549,7 +523,6 @@
                       onIntervalSelect={(interval) => {
                         const current = currentIntervalLimits;
                         const currentValue = watchIntervalLimits[limitKey];
->>>>>>> 5cbd334a
 
                         // Removes limit from previous selected value (eg when changed from per_week to per_month, we unset per_week here)
                         delete current[limitKey];
