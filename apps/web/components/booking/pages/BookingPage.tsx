import { zodResolver } from "@hookform/resolvers/zod";
import { useMutation } from "@tanstack/react-query";
import { useSession } from "next-auth/react";
import dynamic from "next/dynamic";
import Head from "next/head";
import { useRouter } from "next/router";
import { useEffect, useMemo, useReducer, useState } from "react";
import { useForm, useFormContext } from "react-hook-form";
import { v4 as uuidv4 } from "uuid";
import { z } from "zod";

import BookingPageTagManager from "@calcom/app-store/BookingPageTagManager";
import type { EventLocationType } from "@calcom/app-store/locations";
import { getEventLocationType, locationKeyToString } from "@calcom/app-store/locations";
import { createPaymentLink } from "@calcom/app-store/stripepayment/lib/client";
import { getEventTypeAppData } from "@calcom/app-store/utils";
import type { LocationObject } from "@calcom/core/location";
import dayjs from "@calcom/dayjs";
import {
  useEmbedNonStylesConfig,
  useEmbedUiConfig,
  useIsBackgroundTransparent,
  useIsEmbed,
} from "@calcom/embed-core/embed-iframe";
<<<<<<< HEAD
import type { BookingFormValues } from "@calcom/features/bookings/Booker";
import { createRecurringBooking, createBooking } from "@calcom/features/bookings/lib";
=======
import {
  getBookingFieldsWithSystemFields,
  SystemField,
} from "@calcom/features/bookings/lib/getBookingFields";
import getBookingResponsesSchema, {
  getBookingResponsesPartialSchema,
} from "@calcom/features/bookings/lib/getBookingResponsesSchema";
import { FormBuilderField } from "@calcom/features/form-builder/FormBuilder";
>>>>>>> 89bf8321
import CustomBranding from "@calcom/lib/CustomBranding";
import classNames from "@calcom/lib/classNames";
import { APP_NAME } from "@calcom/lib/constants";
import { useLocale } from "@calcom/lib/hooks/useLocale";
import useTheme from "@calcom/lib/hooks/useTheme";
import { HttpError } from "@calcom/lib/http-error";
import { parseDate, parseRecurringDates } from "@calcom/lib/parse-dates";
import { getEveryFreqFor } from "@calcom/lib/recurringStrings";
import { collectPageParameters, telemetryEventTypes, useTelemetry } from "@calcom/lib/telemetry";
import { Button, Form, Tooltip } from "@calcom/ui";
import { FiAlertTriangle, FiCalendar, FiRefreshCw, FiUser } from "@calcom/ui/components/icon";

import { asStringOrNull } from "@lib/asStringOrNull";
import { timeZone } from "@lib/clock";
import useRouterQuery from "@lib/hooks/useRouterQuery";

import type { Gate, GateState } from "@components/Gates";
import Gates from "@components/Gates";
import BookingDescription from "@components/booking/BookingDescription";

import type { BookPageProps } from "../../../pages/[user]/book";
import type { HashLinkPageProps } from "../../../pages/d/[link]/book";
import type { TeamBookingPageProps } from "../../../pages/team/[slug]/book";

/** These are like 40kb that not every user needs */
const BookingDescriptionPayment = dynamic(
  () => import("@components/booking/BookingDescriptionPayment")
) as unknown as typeof import("@components/booking/BookingDescriptionPayment").default;

type BookingPageProps = BookPageProps | TeamBookingPageProps | HashLinkPageProps;
const BookingFields = ({
  fields,
  locations,
  rescheduleUid,
  isDynamicGroupBooking,
}: {
  fields: BookingPageProps["eventType"]["bookingFields"];
  locations: LocationObject[];
  rescheduleUid?: string;
  isDynamicGroupBooking: boolean;
}) => {
  const { t } = useLocale();
  const { watch, setValue } = useFormContext();
  const locationResponse = watch("responses.location");

<<<<<<< HEAD
=======
  return (
    // TODO: It might make sense to extract this logic into BookingFields config, that would allow to quickly configure system fields and their editability in fresh booking and reschedule booking view
    <div>
      {fields.map((field, index) => {
        // During reschedule by default all system fields are readOnly. Make them editable on case by case basis.
        // Allowing a system field to be edited might require sending emails to attendees, so we need to be careful
        let readOnly =
          (field.editable === "system" || field.editable === "system-but-optional") && !!rescheduleUid;
        let noLabel = false;
        let hidden = !!field.hidden;
        if (field.name === SystemField.Enum.rescheduleReason) {
          if (!rescheduleUid) {
            return null;
          }
          // rescheduleReason is a reschedule specific field and thus should be editable during reschedule
          readOnly = false;
        }

        if (field.name === SystemField.Enum.smsReminderNumber) {
          // `smsReminderNumber` and location.optionValue when location.value===phone are the same data point. We should solve it in a better way in the Form Builder itself.
          // I think we should have a way to connect 2 fields together and have them share the same value in Form Builder
          if (locationResponse?.value === "phone") {
            setValue(`responses.${SystemField.Enum.smsReminderNumber}`, locationResponse?.optionValue);
            // Just don't render the field now, as the value is already connected to attendee phone location
            return null;
          }
          // `smsReminderNumber` can be edited during reschedule even though it's a system field
          readOnly = false;
        }

        if (field.name === SystemField.Enum.guests) {
          // No matter what user configured for Guests field, we don't show it for dynamic group booking as that doesn't support guests
          hidden = isDynamicGroupBooking ? true : !!field.hidden;
        }

        // We don't show `notes` field during reschedule
        if (field.name === SystemField.Enum.notes && !!rescheduleUid) {
          return null;
        }

        // Dynamically populate location field options
        if (field.name === SystemField.Enum.location && field.type === "radioInput") {
          if (!field.optionsInputs) {
            throw new Error("radioInput must have optionsInputs");
          }
          const optionsInputs = field.optionsInputs;

          const options = locations.map((location) => {
            const eventLocation = getEventLocationType(location.type);
            const locationString = locationKeyToString(location);

            if (typeof locationString !== "string" || !eventLocation) {
              // It's possible that location app got uninstalled
              return null;
            }
            const type = eventLocation.type;
            const optionInput = optionsInputs[type as keyof typeof optionsInputs];
            if (optionInput) {
              optionInput.placeholder = t(eventLocation?.attendeeInputPlaceholder || "");
            }

            return {
              label: t(locationString),
              value: type,
            };
          });

          field.options = options.filter(
            (location): location is NonNullable<(typeof options)[number]> => !!location
          );
          // If we have only one option and it has an input, we don't show the field label because Option name acts as label.
          // e.g. If it's just Attendee Phone Number option then we don't show `Location` label
          if (field.options.length === 1) {
            if (field.optionsInputs[field.options[0].value]) {
              noLabel = true;
            } else {
              // If there's only one option and it doesn't have an input, we don't show the field at all because it's visible in the left side bar
              hidden = true;
            }
          }
        }

        const label = noLabel ? "" : field.label || t(field.defaultLabel || "");
        const placeholder = field.placeholder || t(field.defaultPlaceholder || "");

        return (
          <FormBuilderField
            className="mb-4"
            field={{ ...field, label, placeholder, hidden }}
            readOnly={readOnly}
            key={index}
          />
        );
      })}
    </div>
  );
};

>>>>>>> 89bf8321
const BookingPage = ({
  eventType,
  booking,
  profile,
  isDynamicGroupBooking,
  recurringEventCount,
  hasHashedBookingLink,
  hashedLink,
  ...restProps
}: BookingPageProps) => {
  const { t, i18n } = useLocale();
  const { duration: queryDuration } = useRouterQuery("duration");
  const isEmbed = useIsEmbed(restProps.isEmbed);
  const embedUiConfig = useEmbedUiConfig();
  const shouldAlignCentrallyInEmbed = useEmbedNonStylesConfig("align") !== "left";
  const shouldAlignCentrally = !isEmbed || shouldAlignCentrallyInEmbed;
  const router = useRouter();
  const { data: session } = useSession();
  const isBackgroundTransparent = useIsBackgroundTransparent();
  const telemetry = useTelemetry();
  const [gateState, gateDispatcher] = useReducer(
    (state: GateState, newState: Partial<GateState>) => ({
      ...state,
      ...newState,
    }),
    {}
  );
  // Define duration now that we support multiple duration eventTypes
  let duration = eventType.length;
  if (
    queryDuration &&
    !isNaN(Number(queryDuration)) &&
    eventType.metadata?.multipleDuration &&
    eventType.metadata?.multipleDuration.includes(Number(queryDuration))
  ) {
    duration = Number(queryDuration);
  }

  useEffect(() => {
    if (top !== window) {
      //page_view will be collected automatically by _middleware.ts
      telemetry.event(
        telemetryEventTypes.embedView,
        collectPageParameters("/book", { isTeamBooking: document.URL.includes("team/") })
      );
    }
    // eslint-disable-next-line react-hooks/exhaustive-deps
  }, []);

  const mutation = useMutation(createBooking, {
    onSuccess: async (responseData) => {
      const { uid, paymentUid } = responseData;

      if (paymentUid) {
        return await router.push(
          createPaymentLink({
            paymentUid,
            date,
            name: bookingForm.getValues("responses.name"),
            email: bookingForm.getValues("responses.email"),
            absolute: false,
          })
        );
      }

      return router.push({
        pathname: `/booking/${uid}`,
        query: {
          isSuccessBookingPage: true,
          email: bookingForm.getValues("responses.email"),
          eventTypeSlug: eventType.slug,
          ...(rescheduleUid && booking?.startTime && { formerTime: booking.startTime.toString() }),
        },
      });
    },
  });

  const recurringMutation = useMutation(createRecurringBooking, {
    onSuccess: async (responseData = []) => {
      const { uid } = responseData[0] || {};

      return router.push({
        pathname: `/booking/${uid}`,
        query: {
          allRemainingBookings: true,
          email: bookingForm.getValues("responses.email"),
          eventTypeSlug: eventType.slug,
          formerTime: booking?.startTime.toString(),
        },
      });
    },
  });

  const rescheduleUid = router.query.rescheduleUid as string;
  useTheme(profile.theme);
  const date = asStringOrNull(router.query.date);
  const querySchema = getBookingResponsesPartialSchema({
    bookingFields: getBookingFieldsWithSystemFields(eventType),
  });

  const parsedQuery = querySchema.parse({
    ...router.query,
    // `guest` because we need to support legacy URL with `guest` query param support
    // `guests` because the `name` of the corresponding bookingField is `guests`
    guests: router.query.guests || router.query.guest,
  });

  // it would be nice if Prisma at some point in the future allowed for Json<Location>; as of now this is not the case.
  const locations: LocationObject[] = useMemo(
    () => (eventType.locations as LocationObject[]) || [],
    [eventType.locations]
  );

  const [isClientTimezoneAvailable, setIsClientTimezoneAvailable] = useState(false);
  useEffect(() => {
    // THis is to fix hydration error that comes because of different timezone on server and client
    setIsClientTimezoneAvailable(true);
  }, []);

  const loggedInIsOwner = eventType?.users[0]?.id === session?.user?.id;

  // There should only exists one default userData variable for primaryAttendee.
  const defaultUserValues = {
    email: rescheduleUid ? booking?.attendees[0].email : parsedQuery["email"],
    name: rescheduleUid ? booking?.attendees[0].name : parsedQuery["name"],
  };

  const defaultValues = () => {
    if (!rescheduleUid) {
      const defaults = {
        responses: {} as Partial<z.infer<typeof bookingFormSchema>["responses"]>,
      };

      const responses = eventType.bookingFields.reduce((responses, field) => {
        return {
          ...responses,
          [field.name]: parsedQuery[field.name],
        };
      }, {});
      defaults.responses = {
        ...responses,
        name: defaultUserValues.name || (!loggedInIsOwner && session?.user?.name) || "",
        email: defaultUserValues.email || (!loggedInIsOwner && session?.user?.email) || "",
      };

      return defaults;
    }

    if (!booking || !booking.attendees.length) {
      return {};
    }
    const primaryAttendee = booking.attendees[0];
    if (!primaryAttendee) {
      return {};
    }

    const defaults = {
      responses: {} as Partial<z.infer<typeof bookingFormSchema>["responses"]>,
    };

    const responses = eventType.bookingFields.reduce((responses, field) => {
      return {
        ...responses,
        [field.name]: booking.responses[field.name],
      };
    }, {});
    defaults.responses = {
      ...responses,
      name: defaultUserValues.name || (!loggedInIsOwner && session?.user?.name) || "",
      email: defaultUserValues.email || (!loggedInIsOwner && session?.user?.email) || "",
    };
    return defaults;
  };

  const bookingFormSchema = z
    .object({
      responses: getBookingResponsesSchema({
        bookingFields: getBookingFieldsWithSystemFields(eventType),
      }),
    })
    .passthrough();

  type BookingFormValues = {
    locationType?: EventLocationType["type"];
    responses: z.infer<typeof bookingFormSchema>["responses"];
  };

  const bookingForm = useForm<BookingFormValues>({
    defaultValues: defaultValues(),
    resolver: zodResolver(bookingFormSchema), // Since this isn't set to strict we only validate the fields in the schema
  });

  // Calculate the booking date(s)
  let recurringStrings: string[] = [],
    recurringDates: Date[] = [];
  if (eventType.recurringEvent?.freq && recurringEventCount !== null) {
    [recurringStrings, recurringDates] = parseRecurringDates(
      {
        startDate: date,
        timeZone: timeZone(),
        recurringEvent: eventType.recurringEvent,
        recurringCount: parseInt(recurringEventCount.toString()),
      },
      i18n.language
    );
  }

  const bookEvent = (booking: BookingFormValues) => {
    telemetry.event(
      top !== window ? telemetryEventTypes.embedBookingConfirmed : telemetryEventTypes.bookingConfirmed,
      { isTeamBooking: document.URL.includes("team/") }
    );
    // "metadata" is a reserved key to allow for connecting external users without relying on the email address.
    // <...url>&metadata[user_id]=123 will be send as a custom input field as the hidden type.

    // @TODO: move to metadata
    const metadata = Object.keys(router.query)
      .filter((key) => key.startsWith("metadata"))
      .reduce(
        (metadata, key) => ({
          ...metadata,
          [key.substring("metadata[".length, key.length - 1)]: router.query[key],
        }),
        {}
      );

    if (recurringDates.length) {
      // Identify set of bookings to one intance of recurring event to support batch changes
      const recurringEventId = uuidv4();
      const recurringBookings = recurringDates.map((recurringDate) => ({
        ...booking,
        start: dayjs(recurringDate).format(),
        end: dayjs(recurringDate).add(duration, "minute").format(),
        eventTypeId: eventType.id,
        eventTypeSlug: eventType.slug,
        recurringEventId,
        // Added to track down the number of actual occurrences selected by the user
        recurringCount: recurringDates.length,
        timeZone: timeZone(),
        language: i18n.language,
        rescheduleUid,
        user: router.query.user,
        metadata,
        hasHashedBookingLink,
        hashedLink,
        ethSignature: gateState.rainbowToken,
      }));
      recurringMutation.mutate(recurringBookings);
    } else {
      mutation.mutate({
        ...booking,
        start: dayjs(date).tz(timeZone()).format(),
        end: dayjs(date).tz(timeZone()).add(duration, "minute").format(),
        eventTypeId: eventType.id,
        eventTypeSlug: eventType.slug,
        timeZone: timeZone(),
        language: i18n.language,
        rescheduleUid,
        bookingUid: router.query.bookingUid as string,
        user: router.query.user,
        metadata,
        hasHashedBookingLink,
        hashedLink,
        ethSignature: gateState.rainbowToken,
      });
    }
  };

  const showEventTypeDetails = (isEmbed && !embedUiConfig.hideEventTypeDetails) || !isEmbed;
  const rainbowAppData = getEventTypeAppData(eventType, "rainbow") || {};

  // Define conditional gates here
  const gates = [
    // Rainbow gate is only added if the event has both a `blockchainId` and a `smartContractAddress`
    rainbowAppData && rainbowAppData.blockchainId && rainbowAppData.smartContractAddress
      ? ("rainbow" as Gate)
      : undefined,
  ];

  return (
    <Gates gates={gates} appData={rainbowAppData} dispatch={gateDispatcher}>
      <Head>
        <title>
          {rescheduleUid
            ? t("booking_reschedule_confirmation", {
                eventTypeTitle: eventType.title,
                profileName: profile.name,
              })
            : t("booking_confirmation", {
                eventTypeTitle: eventType.title,
                profileName: profile.name,
              })}{" "}
          | {APP_NAME}
        </title>
        <link rel="icon" href="/favico.ico" />
      </Head>
      <BookingPageTagManager eventType={eventType} />
      <CustomBranding lightVal={profile.brandColor} darkVal={profile.darkBrandColor} />
      <main
        className={classNames(
          shouldAlignCentrally ? "mx-auto" : "",
          isEmbed ? "" : "sm:my-24",
          "my-0 max-w-3xl"
        )}>
        <div
          className={classNames(
            "main overflow-hidden",
            isBackgroundTransparent ? "" : "dark:bg-darkgray-100 bg-white dark:border",
            "dark:border-darkgray-300 rounded-md sm:border"
          )}>
          <div className="sm:flex">
            {showEventTypeDetails && (
              <div className="sm:dark:border-darkgray-300 dark:text-darkgray-600 flex flex-col px-6 pt-6 pb-0 text-gray-600 sm:w-1/2 sm:border-r sm:pb-6">
                <BookingDescription isBookingPage profile={profile} eventType={eventType}>
                  <BookingDescriptionPayment eventType={eventType} />
                  {!rescheduleUid && eventType.recurringEvent?.freq && recurringEventCount && (
                    <div className="items-start text-sm font-medium text-gray-600 dark:text-white">
                      <FiRefreshCw className="ml-[2px] inline-block h-4 w-4 ltr:mr-[10px] rtl:ml-[10px]" />
                      <p className="-ml-2 inline-block items-center px-2">
                        {getEveryFreqFor({
                          t,
                          recurringEvent: eventType.recurringEvent,
                          recurringCount: recurringEventCount,
                        })}
                      </p>
                    </div>
                  )}
                  <div className="text-bookinghighlight flex items-start text-sm">
                    <FiCalendar className="ml-[2px] mt-[2px] inline-block h-4 w-4 ltr:mr-[10px] rtl:ml-[10px]" />
                    <div className="text-sm font-medium">
<<<<<<< HEAD
                      {(rescheduleUid || !eventType.recurringEvent?.freq) &&
                        `${parseDate(date, i18n.language)}`}
                      {!rescheduleUid &&
=======
                      {isClientTimezoneAvailable &&
                        (rescheduleUid || !eventType.recurringEvent?.freq) &&
                        `${parseDate(date, i18n)}`}
                      {isClientTimezoneAvailable &&
                        !rescheduleUid &&
>>>>>>> 89bf8321
                        eventType.recurringEvent?.freq &&
                        recurringStrings.slice(0, 5).map((timeFormatted, key) => {
                          return <p key={key}>{timeFormatted}</p>;
                        })}
                      {!rescheduleUid && eventType.recurringEvent?.freq && recurringStrings.length > 5 && (
                        <div className="flex">
                          <Tooltip
                            content={recurringStrings.slice(5).map((timeFormatted, key) => (
                              <p key={key}>{timeFormatted}</p>
                            ))}>
                            <p className="dark:text-darkgray-600 text-sm">
                              + {t("plus_more", { count: recurringStrings.length - 5 })}
                            </p>
                          </Tooltip>
                        </div>
                      )}
                    </div>
                  </div>
                  {booking?.startTime && rescheduleUid && (
                    <div>
                      <p className="mt-8 mb-2 text-sm " data-testid="former_time_p">
                        {t("former_time")}
                      </p>
                      <p className="line-through ">
                        <FiCalendar className="ml-[2px] -mt-1 inline-block h-4 w-4 ltr:mr-[10px] rtl:ml-[10px]" />
<<<<<<< HEAD
                        {typeof booking.startTime === "string" &&
                          parseDate(dayjs(booking.startTime), i18n.language)}
=======
                        {isClientTimezoneAvailable &&
                          typeof booking.startTime === "string" &&
                          parseDate(dayjs(booking.startTime), i18n)}
>>>>>>> 89bf8321
                      </p>
                    </div>
                  )}
                  {!!eventType.seatsPerTimeSlot && (
                    <div className="text-bookinghighlight flex items-start text-sm">
                      <FiUser
                        className={`ml-[2px] mt-[2px] inline-block h-4 w-4 ltr:mr-[10px] rtl:ml-[10px] ${
                          booking && booking.attendees.length / eventType.seatsPerTimeSlot >= 0.5
                            ? "text-rose-600"
                            : booking && booking.attendees.length / eventType.seatsPerTimeSlot >= 0.33
                            ? "text-yellow-500"
                            : "text-bookinghighlight"
                        }`}
                      />
                      <p
                        className={`${
                          booking && booking.attendees.length / eventType.seatsPerTimeSlot >= 0.5
                            ? "text-rose-600"
                            : booking && booking.attendees.length / eventType.seatsPerTimeSlot >= 0.33
                            ? "text-yellow-500"
                            : "text-bookinghighlight"
                        } mb-2 font-medium`}>
                        {booking
                          ? eventType.seatsPerTimeSlot - booking.attendees.length
                          : eventType.seatsPerTimeSlot}{" "}
                        / {eventType.seatsPerTimeSlot} {t("seats_available")}
                      </p>
                    </div>
                  )}
                </BookingDescription>
              </div>
            )}
            <div className={classNames("p-6", showEventTypeDetails ? "sm:w-1/2" : "w-full")}>
              <Form form={bookingForm} noValidate handleSubmit={bookEvent}>
                <BookingFields
                  isDynamicGroupBooking={isDynamicGroupBooking}
                  fields={eventType.bookingFields}
                  locations={locations}
                  rescheduleUid={rescheduleUid}
                />

                <div
                  className={classNames(
                    "flex justify-end space-x-2 rtl:space-x-reverse",
                    // HACK: If the last field is guests, we need to move Cancel, Submit buttons up because "Add Guests" being present on the left and the buttons on the right, spacing is not required
                    eventType.bookingFields[eventType.bookingFields.length - 1].name ===
                      SystemField.Enum.guests
                      ? "-mt-4"
                      : ""
                  )}>
                  <Button color="minimal" type="button" onClick={() => router.back()}>
                    {t("cancel")}
                  </Button>
                  <Button
                    type="submit"
                    data-testid={rescheduleUid ? "confirm-reschedule-button" : "confirm-book-button"}
                    loading={mutation.isLoading || recurringMutation.isLoading}>
                    {rescheduleUid ? t("reschedule") : t("confirm")}
                  </Button>
                </div>
              </Form>
              {(mutation.isError || recurringMutation.isError) && (
                <ErrorMessage error={mutation.error || recurringMutation.error} />
              )}
            </div>
          </div>
        </div>
      </main>
    </Gates>
  );
};

export default BookingPage;

function ErrorMessage({ error }: { error: unknown }) {
  const { t } = useLocale();
  const { query: { rescheduleUid } = {} } = useRouter();

  return (
    <div data-testid="booking-fail" className="mt-2 border-l-4 border-yellow-400 bg-yellow-50 p-4">
      <div className="flex">
        <div className="flex-shrink-0">
          <FiAlertTriangle className="h-5 w-5 text-yellow-400" aria-hidden="true" />
        </div>
        <div className="ltr:ml-3 rtl:mr-3">
          <p className="text-sm text-yellow-700">
            {rescheduleUid ? t("reschedule_fail") : t("booking_fail")}{" "}
            {error instanceof HttpError || error instanceof Error ? t(error.message) : "Unknown error"}
          </p>
        </div>
      </div>
    </div>
  );
}<|MERGE_RESOLUTION|>--- conflicted
+++ resolved
@@ -22,10 +22,7 @@
   useIsBackgroundTransparent,
   useIsEmbed,
 } from "@calcom/embed-core/embed-iframe";
-<<<<<<< HEAD
-import type { BookingFormValues } from "@calcom/features/bookings/Booker";
 import { createRecurringBooking, createBooking } from "@calcom/features/bookings/lib";
-=======
 import {
   getBookingFieldsWithSystemFields,
   SystemField,
@@ -34,7 +31,6 @@
   getBookingResponsesPartialSchema,
 } from "@calcom/features/bookings/lib/getBookingResponsesSchema";
 import { FormBuilderField } from "@calcom/features/form-builder/FormBuilder";
->>>>>>> 89bf8321
 import CustomBranding from "@calcom/lib/CustomBranding";
 import classNames from "@calcom/lib/classNames";
 import { APP_NAME } from "@calcom/lib/constants";
@@ -80,8 +76,6 @@
   const { watch, setValue } = useFormContext();
   const locationResponse = watch("responses.location");
 
-<<<<<<< HEAD
-=======
   return (
     // TODO: It might make sense to extract this logic into BookingFields config, that would allow to quickly configure system fields and their editability in fresh booking and reschedule booking view
     <div>
@@ -180,7 +174,6 @@
   );
 };
 
->>>>>>> 89bf8321
 const BookingPage = ({
   eventType,
   booking,
@@ -511,17 +504,11 @@
                   <div className="text-bookinghighlight flex items-start text-sm">
                     <FiCalendar className="ml-[2px] mt-[2px] inline-block h-4 w-4 ltr:mr-[10px] rtl:ml-[10px]" />
                     <div className="text-sm font-medium">
-<<<<<<< HEAD
-                      {(rescheduleUid || !eventType.recurringEvent?.freq) &&
-                        `${parseDate(date, i18n.language)}`}
-                      {!rescheduleUid &&
-=======
                       {isClientTimezoneAvailable &&
                         (rescheduleUid || !eventType.recurringEvent?.freq) &&
-                        `${parseDate(date, i18n)}`}
+                        `${parseDate(date, i18n.language)}`}
                       {isClientTimezoneAvailable &&
                         !rescheduleUid &&
->>>>>>> 89bf8321
                         eventType.recurringEvent?.freq &&
                         recurringStrings.slice(0, 5).map((timeFormatted, key) => {
                           return <p key={key}>{timeFormatted}</p>;
@@ -547,14 +534,9 @@
                       </p>
                       <p className="line-through ">
                         <FiCalendar className="ml-[2px] -mt-1 inline-block h-4 w-4 ltr:mr-[10px] rtl:ml-[10px]" />
-<<<<<<< HEAD
-                        {typeof booking.startTime === "string" &&
-                          parseDate(dayjs(booking.startTime), i18n.language)}
-=======
                         {isClientTimezoneAvailable &&
                           typeof booking.startTime === "string" &&
-                          parseDate(dayjs(booking.startTime), i18n)}
->>>>>>> 89bf8321
+                          parseDate(dayjs(booking.startTime), i18n.language)}
                       </p>
                     </div>
                   )}
