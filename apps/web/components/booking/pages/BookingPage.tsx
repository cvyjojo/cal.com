import { zodResolver } from "@hookform/resolvers/zod";
import { useMutation } from "@tanstack/react-query";
import { useSession } from "next-auth/react";
import Head from "next/head";
import { useRouter } from "next/router";
import * as React from "react";
import { useEffect, useMemo, useReducer, useState } from "react";
<<<<<<< HEAD
import { useForm, useFormContext } from "react-hook-form";
=======
import { useFieldArray, useForm, useWatch } from "react-hook-form";
>>>>>>> 9d354051
import { FormattedNumber, IntlProvider } from "react-intl";
import { v4 as uuidv4 } from "uuid";
import { z } from "zod";

import BookingPageTagManager from "@calcom/app-store/BookingPageTagManager";
import { EventLocationType, getEventLocationType, locationKeyToString } from "@calcom/app-store/locations";
import { createPaymentLink } from "@calcom/app-store/stripepayment/lib/client";
import { getEventTypeAppData } from "@calcom/app-store/utils";
import { LocationObject } from "@calcom/core/location";
import dayjs from "@calcom/dayjs";
import {
  useEmbedNonStylesConfig,
  useEmbedUiConfig,
  useIsBackgroundTransparent,
  useIsEmbed,
} from "@calcom/embed-core/embed-iframe";
import {
  SystemField,
  getBookingFieldsWithSystemFields,
} from "@calcom/features/bookings/lib/getBookingFields";
import getBookingResponsesSchema, {
  getBookingResponsesQuerySchema,
} from "@calcom/features/bookings/lib/getBookingResponsesSchema";
import { FormBuilderField } from "@calcom/features/form-builder/FormBuilder";
import CustomBranding from "@calcom/lib/CustomBranding";
import classNames from "@calcom/lib/classNames";
import { APP_NAME } from "@calcom/lib/constants";
import getPaymentAppData from "@calcom/lib/getPaymentAppData";
import { useLocale } from "@calcom/lib/hooks/useLocale";
import useTheme from "@calcom/lib/hooks/useTheme";
import { HttpError } from "@calcom/lib/http-error";
import { getEveryFreqFor } from "@calcom/lib/recurringStrings";
import { collectPageParameters, telemetryEventTypes, useTelemetry } from "@calcom/lib/telemetry";
import { Button, Form, Tooltip } from "@calcom/ui";
import { FiCalendar, FiCreditCard, FiRefreshCw, FiUser, FiAlertTriangle } from "@calcom/ui/components/icon";

import { asStringOrNull } from "@lib/asStringOrNull";
import { timeZone } from "@lib/clock";
import useRouterQuery from "@lib/hooks/useRouterQuery";
import createBooking from "@lib/mutations/bookings/create-booking";
import createRecurringBooking from "@lib/mutations/bookings/create-recurring-booking";
import { parseDate, parseRecurringDates } from "@lib/parseDate";

import Gates, { Gate, GateState } from "@components/Gates";
import BookingDescription from "@components/booking/BookingDescription";

import { BookPageProps } from "../../../pages/[user]/book";
import { HashLinkPageProps } from "../../../pages/d/[link]/book";
import { TeamBookingPageProps } from "../../../pages/team/[slug]/book";

type BookingPageProps = BookPageProps | TeamBookingPageProps | HashLinkPageProps;
const BookingFields = ({
  fields,
  locations,
  rescheduleUid,
  isDynamicGroupBooking,
}: {
  fields: BookingPageProps["eventType"]["bookingFields"];
  locations: LocationObject[];
  rescheduleUid?: string;
  isDynamicGroupBooking: boolean;
}) => {
  const { t } = useLocale();
  const { watch, setValue } = useFormContext();
  const locationResponse = watch("responses.location");

  return (
    // TODO: It might make sense to extract this logic into BookingFields config, that would allow to quickly configure system fields and their editability in fresh booking and reschedule booking view
    <div>
      {fields.map((field, index) => {
        // During reschedule by default all system fields are readOnly. Make them editable on case by case basis.
        // Allowing a system field to be edited might require sending emails to attendees, so we need to be careful
        let readOnly =
          (field.editable === "system" || field.editable === "system-but-optional") && !!rescheduleUid;
        let noLabel = false;
        let hidden = false;
        if (field.name === SystemField.Enum.rescheduleReason) {
          if (!rescheduleUid) {
            return null;
          }
          // rescheduleReason is a reschedule specific field and thus should be editable during reschedule
          readOnly = false;
        }

        if (field.name === SystemField.Enum.smsReminderNumber) {
          // `smsReminderNumber` and location.optionValue when location.value===phone are the same data point. We should solve it in a better way in the Form Builder itself.
          // I think we should have a way to connect 2 fields together and have them share the same value in Form Builder
          if (locationResponse?.value === "phone") {
            setValue(`responses.${SystemField.Enum.smsReminderNumber}`, locationResponse?.optionValue);
            hidden = true;
          }
          // `smsReminderNumber` can be edited during reschedule even though it's a system field
          readOnly = false;
        }

        if (field.name === SystemField.Enum.guests) {
          // No matter what user configured for Guests field, we don't show it for dynamic group booking as that doesn't support guests
          hidden = isDynamicGroupBooking ? true : !!field.hidden;
        }

        // We don't show `notes` field during reschedule
        if (field.name === SystemField.Enum.notes && !!rescheduleUid) {
          return null;
        }

        // Dynamically populate location field options
        if (field.name === SystemField.Enum.location && field.type == "radioInput") {
          if (!field.optionsInputs) {
            throw new Error("radioInput must have optionsInputs");
          }
          const optionsInputs = field.optionsInputs;

          const options = locations.map((location) => {
            const eventLocation = getEventLocationType(location.type);
            const locationString = locationKeyToString(location);

            if (typeof locationString !== "string" || !eventLocation) {
              // It's possible that location app got uninstalled
              return null;
            }
            const type = eventLocation.type;
            const optionInput = optionsInputs[type as keyof typeof optionsInputs];
            if (optionInput) {
              optionInput.placeholder = t(eventLocation?.attendeeInputPlaceholder || "");
            }

            return {
              label: t(locationString),
              value: type,
            };
          });

          field.options = options.filter(
            (location): location is NonNullable<typeof options[number]> => !!location
          );
          // If we have only one option and it has an input, we don't show the field label because Option name acts as label.
          // e.g. If it's just Attendee Phone Number option then we don't show `Location` label
          if (field.options.length === 1) {
            if (field.optionsInputs[field.options[0].value]) {
              noLabel = true;
            } else {
              // If there's only one option and it doesn't have an input, we don't show the field at all because it's visible in the left side bar
              hidden = true;
            }
          }
        }

        field.label = noLabel ? "" : field.label || t(field.defaultLabel || "");
        field.placeholder = field.placeholder || t(field.defaultPlaceholder || "");

        return (
          <FormBuilderField className="mb-4" field={{ ...field, hidden }} readOnly={readOnly} key={index} />
        );
      })}
    </div>
  );
};

const BookingPage = ({
  eventType,
  booking,
  profile,
  isDynamicGroupBooking,
  recurringEventCount,
  hasHashedBookingLink,
  hashedLink,
  ...restProps
}: BookingPageProps) => {
  const { t, i18n } = useLocale();
  const { duration: queryDuration } = useRouterQuery("duration");
  const isEmbed = useIsEmbed(restProps.isEmbed);
  const embedUiConfig = useEmbedUiConfig();
  const shouldAlignCentrallyInEmbed = useEmbedNonStylesConfig("align") !== "left";
  const shouldAlignCentrally = !isEmbed || shouldAlignCentrallyInEmbed;
  const router = useRouter();
  const { data: session } = useSession();
  const isBackgroundTransparent = useIsBackgroundTransparent();
  const telemetry = useTelemetry();
  const [gateState, gateDispatcher] = useReducer(
    (state: GateState, newState: Partial<GateState>) => ({
      ...state,
      ...newState,
    }),
    {}
  );
  const paymentAppData = getPaymentAppData(eventType);
  // Define duration now that we support multiple duration eventTypes
  let duration = eventType.length;
  if (
    queryDuration &&
    !isNaN(Number(queryDuration)) &&
    eventType.metadata?.multipleDuration &&
    eventType.metadata?.multipleDuration.includes(Number(queryDuration))
  ) {
    duration = Number(queryDuration);
  }

  useEffect(() => {
    if (top !== window) {
      //page_view will be collected automatically by _middleware.ts
      telemetry.event(
        telemetryEventTypes.embedView,
        collectPageParameters("/book", { isTeamBooking: document.URL.includes("team/") })
      );
    }
    // eslint-disable-next-line react-hooks/exhaustive-deps
  }, []);

  const mutation = useMutation(createBooking, {
    onSuccess: async (responseData) => {
      const { uid, paymentUid } = responseData;

      if (paymentUid) {
        return await router.push(
          createPaymentLink({
            paymentUid,
            date,
            name: bookingForm.getValues("responses.name"),
            email: bookingForm.getValues("responses.email"),
            absolute: false,
          })
        );
      }

      return router.push({
        pathname: `/booking/${uid}`,
        query: {
          isSuccessBookingPage: true,
          email: bookingForm.getValues("responses.email"),
          eventTypeSlug: eventType.slug,
          ...(rescheduleUid && booking?.startTime && { formerTime: booking.startTime.toString() }),
        },
      });
    },
  });

  const recurringMutation = useMutation(createRecurringBooking, {
    onSuccess: async (responseData = []) => {
      const { uid } = responseData[0] || {};

      return router.push({
        pathname: `/booking/${uid}`,
        query: {
          allRemainingBookings: true,
          email: bookingForm.getValues("responses.email"),
          eventTypeSlug: eventType.slug,
          formerTime: booking?.startTime.toString(),
        },
      });
    },
  });

  const rescheduleUid = router.query.rescheduleUid as string;
  useTheme(profile.theme);
  const date = asStringOrNull(router.query.date);
  const querySchema = getBookingResponsesQuerySchema({
    bookingFields: getBookingFieldsWithSystemFields(eventType),
  });

  const parsedQuery = querySchema.parse({
    ...router.query,
    // `guest` because we need to support legacy URL with `guest` query param support
    // `guests` because the `name` of the corresponding bookingField is `guests`
    guests: router.query.guests || router.query.guest,
  });

  // it would be nice if Prisma at some point in the future allowed for Json<Location>; as of now this is not the case.
  const locations: LocationObject[] = useMemo(
    () => (eventType.locations as LocationObject[]) || [],
    [eventType.locations]
  );

  const [isClientTimezoneAvailable, setIsClientTimezoneAvailable] = useState(false);
  useEffect(() => {
    // THis is to fix hydration error that comes because of different timezone on server and client
    setIsClientTimezoneAvailable(true);
  }, []);

  const loggedInIsOwner = eventType?.users[0]?.id === session?.user?.id;

  // There should only exists one default userData variable for primaryAttendee.
  const defaultUserValues = {
    email: rescheduleUid ? booking?.attendees[0].email : parsedQuery["email"],
    name: rescheduleUid ? booking?.attendees[0].name : parsedQuery["name"],
  };

  const defaultValues = () => {
    if (!rescheduleUid) {
      const defaults = {
        responses: {} as z.infer<typeof bookingFormSchema>["responses"],
      };

      const responses = eventType.bookingFields.reduce((responses, field) => {
        return {
          ...responses,
          [field.name]: parsedQuery[field.name],
        };
      }, {});
      defaults.responses = {
        ...responses,
        name: defaultUserValues.name || (!loggedInIsOwner && session?.user?.name) || "",
        email: defaultUserValues.email || (!loggedInIsOwner && session?.user?.email) || "",
      };

      return defaults;
    }

    if (!booking || !booking.attendees.length) {
      return {};
    }
    const primaryAttendee = booking.attendees[0];
    if (!primaryAttendee) {
      return {};
    }

    const defaults = {
      responses: {} as z.infer<typeof bookingFormSchema>["responses"],
    };

    const responses = eventType.bookingFields.reduce((responses, field) => {
      return {
        ...responses,
        [field.name]: booking.responses[field.name],
      };
    }, {});
    defaults.responses = {
      ...responses,
      name: defaultUserValues.name || (!loggedInIsOwner && session?.user?.name) || "",
      email: defaultUserValues.email || (!loggedInIsOwner && session?.user?.email) || "",
    };
    return defaults;
  };

  const bookingFormSchema = z
    .object({
      responses: getBookingResponsesSchema({
        bookingFields: getBookingFieldsWithSystemFields(eventType),
      }),
    })
    .passthrough();

  type BookingFormValues = {
    locationType?: EventLocationType["type"];
    responses: z.infer<typeof bookingFormSchema>["responses"];
  };

  const bookingForm = useForm<BookingFormValues>({
    defaultValues: defaultValues(),
    resolver: zodResolver(bookingFormSchema), // Since this isn't set to strict we only validate the fields in the schema
  });

  // Calculate the booking date(s)
  let recurringStrings: string[] = [],
    recurringDates: Date[] = [];
  if (eventType.recurringEvent?.freq && recurringEventCount !== null) {
    [recurringStrings, recurringDates] = parseRecurringDates(
      {
        startDate: date,
        timeZone: timeZone(),
        recurringEvent: eventType.recurringEvent,
        recurringCount: parseInt(recurringEventCount.toString()),
      },
      i18n
    );
  }

  const bookEvent = (booking: BookingFormValues) => {
    telemetry.event(
      top !== window ? telemetryEventTypes.embedBookingConfirmed : telemetryEventTypes.bookingConfirmed,
      { isTeamBooking: document.URL.includes("team/") }
    );
    // "metadata" is a reserved key to allow for connecting external users without relying on the email address.
    // <...url>&metadata[user_id]=123 will be send as a custom input field as the hidden type.

    // @TODO: move to metadata
    const metadata = Object.keys(router.query)
      .filter((key) => key.startsWith("metadata"))
      .reduce(
        (metadata, key) => ({
          ...metadata,
          [key.substring("metadata[".length, key.length - 1)]: router.query[key],
        }),
        {}
      );

    if (recurringDates.length) {
      // Identify set of bookings to one intance of recurring event to support batch changes
      const recurringEventId = uuidv4();
      const recurringBookings = recurringDates.map((recurringDate) => ({
        ...booking,
        start: dayjs(recurringDate).format(),
        end: dayjs(recurringDate).add(duration, "minute").format(),
        eventTypeId: eventType.id,
        eventTypeSlug: eventType.slug,
        recurringEventId,
        // Added to track down the number of actual occurrences selected by the user
        recurringCount: recurringDates.length,
        timeZone: timeZone(),
        language: i18n.language,
        rescheduleUid,
        user: router.query.user,
        metadata,
        hasHashedBookingLink,
        hashedLink,
        ethSignature: gateState.rainbowToken,
      }));
      recurringMutation.mutate(recurringBookings);
    } else {
      mutation.mutate({
        ...booking,
        start: dayjs(date).format(),
        end: dayjs(date).add(duration, "minute").format(),
        eventTypeId: eventType.id,
        eventTypeSlug: eventType.slug,
        timeZone: timeZone(),
        language: i18n.language,
        rescheduleUid,
        bookingUid: router.query.bookingUid as string,
        user: router.query.user,
        metadata,
        hasHashedBookingLink,
        hashedLink,
        ethSignature: gateState.rainbowToken,
      });
    }
  };

  const showEventTypeDetails = (isEmbed && !embedUiConfig.hideEventTypeDetails) || !isEmbed;
  const rainbowAppData = getEventTypeAppData(eventType, "rainbow") || {};

  // Define conditional gates here
  const gates = [
    // Rainbow gate is only added if the event has both a `blockchainId` and a `smartContractAddress`
    rainbowAppData && rainbowAppData.blockchainId && rainbowAppData.smartContractAddress
      ? ("rainbow" as Gate)
      : undefined,
  ];

  return (
    <Gates gates={gates} appData={rainbowAppData} dispatch={gateDispatcher}>
      <Head>
        <title>
          {rescheduleUid
            ? t("booking_reschedule_confirmation", {
                eventTypeTitle: eventType.title,
                profileName: profile.name,
              })
            : t("booking_confirmation", {
                eventTypeTitle: eventType.title,
                profileName: profile.name,
              })}{" "}
          | {APP_NAME}
        </title>
        <link rel="icon" href="/favico.ico" />
      </Head>
      <BookingPageTagManager eventType={eventType} />
      <CustomBranding lightVal={profile.brandColor} darkVal={profile.darkBrandColor} />
      <main
        className={classNames(
          shouldAlignCentrally ? "mx-auto" : "",
          isEmbed ? "" : "sm:my-24",
          "my-0 max-w-3xl"
        )}>
        <div
          className={classNames(
            "main overflow-hidden",
            isBackgroundTransparent ? "" : "dark:bg-darkgray-100 bg-white dark:border",
            "dark:border-darkgray-300 rounded-md sm:border"
          )}>
          <div className="sm:flex">
            {showEventTypeDetails && (
              <div className="sm:dark:border-darkgray-300 dark:text-darkgray-600 flex flex-col px-6 pt-6 pb-0 text-gray-600 sm:w-1/2 sm:border-r sm:pb-6">
                <BookingDescription isBookingPage profile={profile} eventType={eventType}>
                  {paymentAppData.price > 0 && (
                    <p className="text-bookinglight -ml-2 px-2 text-sm ">
                      <FiCreditCard className="ml-[2px] -mt-1 inline-block h-4 w-4 ltr:mr-[10px] rtl:ml-[10px]" />
                      <IntlProvider locale="en">
                        <FormattedNumber
                          value={paymentAppData.price / 100.0}
                          style="currency"
                          currency={paymentAppData?.currency?.toUpperCase()}
                        />
                      </IntlProvider>
                    </p>
                  )}
                  {!rescheduleUid && eventType.recurringEvent?.freq && recurringEventCount && (
                    <div className="items-start text-sm font-medium text-gray-600 dark:text-white">
                      <FiRefreshCw className="ml-[2px] inline-block h-4 w-4 ltr:mr-[10px] rtl:ml-[10px]" />
                      <p className="-ml-2 inline-block items-center px-2">
                        {getEveryFreqFor({
                          t,
                          recurringEvent: eventType.recurringEvent,
                          recurringCount: recurringEventCount,
                        })}
                      </p>
                    </div>
                  )}
                  <div className="text-bookinghighlight flex items-start text-sm">
                    <FiCalendar className="ml-[2px] mt-[2px] inline-block h-4 w-4 ltr:mr-[10px] rtl:ml-[10px]" />
                    <div className="text-sm font-medium">
                      {isClientTimezoneAvailable &&
                        (rescheduleUid || !eventType.recurringEvent?.freq) &&
                        `${parseDate(date, i18n)}`}
                      {isClientTimezoneAvailable &&
                        !rescheduleUid &&
                        eventType.recurringEvent?.freq &&
                        recurringStrings.slice(0, 5).map((timeFormatted, key) => {
                          return <p key={key}>{timeFormatted}</p>;
                        })}
                      {!rescheduleUid && eventType.recurringEvent?.freq && recurringStrings.length > 5 && (
                        <div className="flex">
                          <Tooltip
                            content={recurringStrings.slice(5).map((timeFormatted, key) => (
                              <p key={key}>{timeFormatted}</p>
                            ))}>
                            <p className="dark:text-darkgray-600 text-sm">
                              + {t("plus_more", { count: recurringStrings.length - 5 })}
                            </p>
                          </Tooltip>
                        </div>
                      )}
                    </div>
                  </div>
                  {booking?.startTime && rescheduleUid && (
                    <div>
                      <p className="mt-8 mb-2 text-sm " data-testid="former_time_p">
                        {t("former_time")}
                      </p>
                      <p className="line-through ">
                        <FiCalendar className="ml-[2px] -mt-1 inline-block h-4 w-4 ltr:mr-[10px] rtl:ml-[10px]" />
                        {isClientTimezoneAvailable &&
                          typeof booking.startTime === "string" &&
                          parseDate(dayjs(booking.startTime), i18n)}
                      </p>
                    </div>
                  )}
                  {!!eventType.seatsPerTimeSlot && (
                    <div className="text-bookinghighlight flex items-start text-sm">
                      <FiUser
                        className={`ml-[2px] mt-[2px] inline-block h-4 w-4 ltr:mr-[10px] rtl:ml-[10px] ${
                          booking && booking.attendees.length / eventType.seatsPerTimeSlot >= 0.5
                            ? "text-rose-600"
                            : booking && booking.attendees.length / eventType.seatsPerTimeSlot >= 0.33
                            ? "text-yellow-500"
                            : "text-bookinghighlight"
                        }`}
                      />
                      <p
                        className={`${
                          booking && booking.attendees.length / eventType.seatsPerTimeSlot >= 0.5
                            ? "text-rose-600"
                            : booking && booking.attendees.length / eventType.seatsPerTimeSlot >= 0.33
                            ? "text-yellow-500"
                            : "text-bookinghighlight"
                        } mb-2 font-medium`}>
                        {booking
                          ? eventType.seatsPerTimeSlot - booking.attendees.length
                          : eventType.seatsPerTimeSlot}{" "}
                        / {eventType.seatsPerTimeSlot} {t("seats_available")}
                      </p>
                    </div>
                  )}
                </BookingDescription>
              </div>
            )}
            <div className={classNames("p-6", showEventTypeDetails ? "sm:w-1/2" : "w-full")}>
              <Form form={bookingForm} noValidate handleSubmit={bookEvent}>
                <BookingFields
                  isDynamicGroupBooking={isDynamicGroupBooking}
                  fields={eventType.bookingFields}
                  locations={locations}
                  rescheduleUid={rescheduleUid}
                />

                <div
                  className={classNames(
                    "flex justify-end space-x-2 rtl:space-x-reverse",
                    // HACK: If the last field is guests, we need to move Cancel, Submit buttons up because "Add Guests" being present on the left and the buttons on the right, spacing is not required
                    eventType.bookingFields[eventType.bookingFields.length - 1].name ===
                      SystemField.Enum.guests
                      ? "-mt-4"
                      : ""
                  )}>
                  <Button color="minimal" type="button" onClick={() => router.back()}>
                    {t("cancel")}
                  </Button>
                  <Button
                    type="submit"
                    data-testid={rescheduleUid ? "confirm-reschedule-button" : "confirm-book-button"}
                    loading={mutation.isLoading || recurringMutation.isLoading}>
                    {rescheduleUid ? t("reschedule") : t("confirm")}
                  </Button>
                </div>
              </Form>
              {(mutation.isError || recurringMutation.isError) && (
                <ErrorMessage error={mutation.error || recurringMutation.error} />
              )}
            </div>
          </div>
        </div>
      </main>
    </Gates>
  );
};

export default BookingPage;

function ErrorMessage({ error }: { error: unknown }) {
  const { t } = useLocale();
  const { query: { rescheduleUid } = {} } = useRouter();

  return (
    <div data-testid="booking-fail" className="mt-2 border-l-4 border-yellow-400 bg-yellow-50 p-4">
      <div className="flex">
        <div className="flex-shrink-0">
          <FiAlertTriangle className="h-5 w-5 text-yellow-400" aria-hidden="true" />
        </div>
        <div className="ltr:ml-3 rtl:mr-3">
          <p className="text-sm text-yellow-700">
            {rescheduleUid ? t("reschedule_fail") : t("booking_fail")}{" "}
            {error instanceof HttpError || error instanceof Error ? t(error.message) : "Unknown error"}
          </p>
        </div>
      </div>
    </div>
  );
}<|MERGE_RESOLUTION|>--- conflicted
+++ resolved
@@ -3,13 +3,8 @@
 import { useSession } from "next-auth/react";
 import Head from "next/head";
 import { useRouter } from "next/router";
-import * as React from "react";
 import { useEffect, useMemo, useReducer, useState } from "react";
-<<<<<<< HEAD
 import { useForm, useFormContext } from "react-hook-form";
-=======
-import { useFieldArray, useForm, useWatch } from "react-hook-form";
->>>>>>> 9d354051
 import { FormattedNumber, IntlProvider } from "react-intl";
 import { v4 as uuidv4 } from "uuid";
 import { z } from "zod";
@@ -27,8 +22,8 @@
   useIsEmbed,
 } from "@calcom/embed-core/embed-iframe";
 import {
+  getBookingFieldsWithSystemFields,
   SystemField,
-  getBookingFieldsWithSystemFields,
 } from "@calcom/features/bookings/lib/getBookingFields";
 import getBookingResponsesSchema, {
   getBookingResponsesQuerySchema,
@@ -44,7 +39,7 @@
 import { getEveryFreqFor } from "@calcom/lib/recurringStrings";
 import { collectPageParameters, telemetryEventTypes, useTelemetry } from "@calcom/lib/telemetry";
 import { Button, Form, Tooltip } from "@calcom/ui";
-import { FiCalendar, FiCreditCard, FiRefreshCw, FiUser, FiAlertTriangle } from "@calcom/ui/components/icon";
+import { FiAlertTriangle, FiCalendar, FiCreditCard, FiRefreshCw, FiUser } from "@calcom/ui/components/icon";
 
 import { asStringOrNull } from "@lib/asStringOrNull";
 import { timeZone } from "@lib/clock";
