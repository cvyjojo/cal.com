import { zodResolver } from "@hookform/resolvers/zod";
import { useMutation } from "@tanstack/react-query";
import { useSession } from "next-auth/react";
import dynamic from "next/dynamic";
import Head from "next/head";
import { useRouter } from "next/router";
import { useCallback, useEffect, useMemo, useReducer, useState } from "react";
import { useForm, useFormContext } from "react-hook-form";
import { v4 as uuidv4 } from "uuid";
import { z } from "zod";

import BookingPageTagManager from "@calcom/app-store/BookingPageTagManager";
import type { EventLocationType } from "@calcom/app-store/locations";
import { getEventLocationType, locationKeyToString } from "@calcom/app-store/locations";
import { createPaymentLink } from "@calcom/app-store/stripepayment/lib/client";
import { getEventTypeAppData } from "@calcom/app-store/utils";
import type { LocationObject } from "@calcom/core/location";
import type { Dayjs } from "@calcom/dayjs";
import dayjs from "@calcom/dayjs";
import {
  useEmbedNonStylesConfig,
  useEmbedUiConfig,
  useIsBackgroundTransparent,
  useIsEmbed,
} from "@calcom/embed-core/embed-iframe";
import { createRecurringBooking, createBooking } from "@calcom/features/bookings/lib";
import {
  getBookingFieldsWithSystemFields,
  SystemField,
} from "@calcom/features/bookings/lib/getBookingFields";
import getBookingResponsesSchema, {
  getBookingResponsesPartialSchema,
} from "@calcom/features/bookings/lib/getBookingResponsesSchema";
import { FormBuilderField } from "@calcom/features/form-builder/FormBuilder";
import CustomBranding from "@calcom/lib/CustomBranding";
import classNames from "@calcom/lib/classNames";
import { APP_NAME } from "@calcom/lib/constants";
import { useLocale } from "@calcom/lib/hooks/useLocale";
import useTheme from "@calcom/lib/hooks/useTheme";
import { HttpError } from "@calcom/lib/http-error";
import { parseDate, parseRecurringDates } from "@calcom/lib/parse-dates";
import { getEveryFreqFor } from "@calcom/lib/recurringStrings";
import { collectPageParameters, telemetryEventTypes, useTelemetry } from "@calcom/lib/telemetry";
import type { RecurringEvent } from "@calcom/types/Calendar";
import { Button, Form, Tooltip } from "@calcom/ui";
import { FiAlertTriangle, FiCalendar, FiRefreshCw, FiUser } from "@calcom/ui/components/icon";

import { asStringOrNull } from "@lib/asStringOrNull";
import { timeZone } from "@lib/clock";
import useRouterQuery from "@lib/hooks/useRouterQuery";

import type { Gate, GateState } from "@components/Gates";
import Gates from "@components/Gates";
import BookingDescription from "@components/booking/BookingDescription";

import type { BookPageProps } from "../../../pages/[user]/book";
import type { HashLinkPageProps } from "../../../pages/d/[link]/book";
import type { TeamBookingPageProps } from "../../../pages/team/[slug]/book";

/** These are like 40kb that not every user needs */
const BookingDescriptionPayment = dynamic(
  () => import("@components/booking/BookingDescriptionPayment")
) as unknown as typeof import("@components/booking/BookingDescriptionPayment").default;

type BookingPageProps = BookPageProps | TeamBookingPageProps | HashLinkPageProps;
const BookingFields = ({
  fields,
  locations,
  rescheduleUid,
  isDynamicGroupBooking,
}: {
  fields: BookingPageProps["eventType"]["bookingFields"];
  locations: LocationObject[];
  rescheduleUid?: string;
  isDynamicGroupBooking: boolean;
}) => {
  const { t } = useLocale();
  const { watch, setValue } = useFormContext();
  const locationResponse = watch("responses.location");

  return (
    // TODO: It might make sense to extract this logic into BookingFields config, that would allow to quickly configure system fields and their editability in fresh booking and reschedule booking view
    <div>
      {fields.map((field, index) => {
        // During reschedule by default all system fields are readOnly. Make them editable on case by case basis.
        // Allowing a system field to be edited might require sending emails to attendees, so we need to be careful
        let readOnly =
          (field.editable === "system" || field.editable === "system-but-optional") && !!rescheduleUid;
        let noLabel = false;
        let hidden = !!field.hidden;
        if (field.name === SystemField.Enum.rescheduleReason) {
          if (!rescheduleUid) {
            return null;
          }
          // rescheduleReason is a reschedule specific field and thus should be editable during reschedule
          readOnly = false;
        }

        if (field.name === SystemField.Enum.smsReminderNumber) {
          // `smsReminderNumber` and location.optionValue when location.value===phone are the same data point. We should solve it in a better way in the Form Builder itself.
          // I think we should have a way to connect 2 fields together and have them share the same value in Form Builder
          if (locationResponse?.value === "phone") {
            setValue(`responses.${SystemField.Enum.smsReminderNumber}`, locationResponse?.optionValue);
            // Just don't render the field now, as the value is already connected to attendee phone location
            return null;
          }
          // `smsReminderNumber` can be edited during reschedule even though it's a system field
          readOnly = false;
        }

        if (field.name === SystemField.Enum.guests) {
          // No matter what user configured for Guests field, we don't show it for dynamic group booking as that doesn't support guests
          hidden = isDynamicGroupBooking ? true : !!field.hidden;
        }

        // We don't show `notes` field during reschedule
        if (
          (field.name === SystemField.Enum.notes || field.name === SystemField.Enum.guests) &&
          !!rescheduleUid
        ) {
          return null;
        }

        // Dynamically populate location field options
        if (field.name === SystemField.Enum.location && field.type === "radioInput") {
          if (!field.optionsInputs) {
            throw new Error("radioInput must have optionsInputs");
          }
          const optionsInputs = field.optionsInputs;

          const options = locations.map((location) => {
            const eventLocation = getEventLocationType(location.type);
            const locationString = locationKeyToString(location);

            if (typeof locationString !== "string" || !eventLocation) {
              // It's possible that location app got uninstalled
              return null;
            }
            const type = eventLocation.type;
            const optionInput = optionsInputs[type as keyof typeof optionsInputs];
            if (optionInput) {
              optionInput.placeholder = t(eventLocation?.attendeeInputPlaceholder || "");
            }

            return {
              label: t(locationString),
              value: type,
            };
          });

          field.options = options.filter(
            (location): location is NonNullable<(typeof options)[number]> => !!location
          );
          // If we have only one option and it has an input, we don't show the field label because Option name acts as label.
          // e.g. If it's just Attendee Phone Number option then we don't show `Location` label
          if (field.options.length === 1) {
            if (field.optionsInputs[field.options[0].value]) {
              noLabel = true;
            } else {
              // If there's only one option and it doesn't have an input, we don't show the field at all because it's visible in the left side bar
              hidden = true;
            }
          }
        }

        const label = noLabel ? "" : field.label || t(field.defaultLabel || "");
        const placeholder = field.placeholder || t(field.defaultPlaceholder || "");

        return (
          <FormBuilderField
            className="mb-4"
            field={{ ...field, label, placeholder, hidden }}
            readOnly={readOnly}
            key={index}
          />
        );
      })}
    </div>
  );
};

const BookingPage = ({
  eventType,
  booking,
  profile,
  isDynamicGroupBooking,
  recurringEventCount,
  hasHashedBookingLink,
  hashedLink,
  ...restProps
}: BookingPageProps) => {
  const { t, i18n } = useLocale();
  const { duration: queryDuration } = useRouterQuery("duration");
  const isEmbed = useIsEmbed(restProps.isEmbed);
  const embedUiConfig = useEmbedUiConfig();
  const shouldAlignCentrallyInEmbed = useEmbedNonStylesConfig("align") !== "left";
  const shouldAlignCentrally = !isEmbed || shouldAlignCentrallyInEmbed;
  const router = useRouter();
  const { data: session } = useSession();
  const isBackgroundTransparent = useIsBackgroundTransparent();
  const telemetry = useTelemetry();
  const [gateState, gateDispatcher] = useReducer(
    (state: GateState, newState: Partial<GateState>) => ({
      ...state,
      ...newState,
    }),
    {}
  );
  // Define duration now that we support multiple duration eventTypes
  let duration = eventType.length;
  if (
    queryDuration &&
    !isNaN(Number(queryDuration)) &&
    eventType.metadata?.multipleDuration &&
    eventType.metadata?.multipleDuration.includes(Number(queryDuration))
  ) {
    duration = Number(queryDuration);
  }

  // This is a workaround for forcing the same time format for both server side rendering and client side rendering
  // At initial render, we use the default time format which is 12H
  const [withDefaultTimeFormat, setWithDefaultTimeFormat] = useState(true);
  const parseDateFunc = useCallback(
    (date: string | null | Dayjs) => {
      return parseDate(date, i18n, withDefaultTimeFormat);
    },
    [withDefaultTimeFormat]
  );
  // After intial render on client side, we let parseDateFunc to use the time format from the localStorage
  useEffect(() => {
    setWithDefaultTimeFormat(false);
  }, []);

  useEffect(() => {
    if (top !== window) {
      //page_view will be collected automatically by _middleware.ts
      telemetry.event(
        telemetryEventTypes.embedView,
        collectPageParameters("/book", { isTeamBooking: document.URL.includes("team/") })
      );
    }
    // eslint-disable-next-line react-hooks/exhaustive-deps
  }, []);

  const mutation = useMutation(createBooking, {
    onSuccess: async (responseData) => {
      const { uid } = responseData;

      if ("paymentUid" in responseData && !!responseData.paymentUid) {
        return await router.push(
          createPaymentLink({
            paymentUid: responseData.paymentUid,
            date,
            name: bookingForm.getValues("responses.name"),
            email: bookingForm.getValues("responses.email"),
            absolute: false,
          })
        );
      }

      return router.push({
        pathname: `/booking/${uid}`,
        query: {
          isSuccessBookingPage: true,
          email: bookingForm.getValues("responses.email"),
          eventTypeSlug: eventType.slug,
          seatReferenceUid: "seatReferenceUid" in responseData ? responseData.seatReferenceUid : null,
          ...(rescheduleUid && booking?.startTime && { formerTime: booking.startTime.toString() }),
        },
      });
    },
  });

  const recurringMutation = useMutation(createRecurringBooking, {
    onSuccess: async (responseData = []) => {
      const { uid } = responseData[0] || {};

      return router.push({
        pathname: `/booking/${uid}`,
        query: {
          allRemainingBookings: true,
          email: bookingForm.getValues("responses.email"),
          eventTypeSlug: eventType.slug,
          formerTime: booking?.startTime.toString(),
        },
      });
    },
  });

  const rescheduleUid = router.query.rescheduleUid as string;
  useTheme(profile.theme);
  const date = asStringOrNull(router.query.date);
  const querySchema = getBookingResponsesPartialSchema({
    bookingFields: getBookingFieldsWithSystemFields(eventType),
  });

  const parsedQuery = querySchema.parse({
    ...router.query,
    // `guest` because we need to support legacy URL with `guest` query param support
    // `guests` because the `name` of the corresponding bookingField is `guests`
    guests: router.query.guests || router.query.guest,
  });

  // it would be nice if Prisma at some point in the future allowed for Json<Location>; as of now this is not the case.
  const locations: LocationObject[] = useMemo(
    () => (eventType.locations as LocationObject[]) || [],
    [eventType.locations]
  );

  const [isClientTimezoneAvailable, setIsClientTimezoneAvailable] = useState(false);
  useEffect(() => {
    // THis is to fix hydration error that comes because of different timezone on server and client
    setIsClientTimezoneAvailable(true);
  }, []);

  const loggedInIsOwner = eventType?.users[0]?.id === session?.user?.id;

  // There should only exists one default userData variable for primaryAttendee.
  const defaultUserValues = {
    email: rescheduleUid ? booking?.attendees[0].email : parsedQuery["email"],
    name: rescheduleUid ? booking?.attendees[0].name : parsedQuery["name"],
  };

  const defaultValues = () => {
    if (!rescheduleUid) {
      const defaults = {
        responses: {} as Partial<z.infer<typeof bookingFormSchema>["responses"]>,
      };

      const responses = eventType.bookingFields.reduce((responses, field) => {
        return {
          ...responses,
          [field.name]: parsedQuery[field.name],
        };
      }, {});
      defaults.responses = {
        ...responses,
        name: defaultUserValues.name || (!loggedInIsOwner && session?.user?.name) || "",
        email: defaultUserValues.email || (!loggedInIsOwner && session?.user?.email) || "",
      };

      return defaults;
    }

    if (!booking || !booking.attendees.length) {
      return {};
    }
    const primaryAttendee = booking.attendees[0];
    if (!primaryAttendee) {
      return {};
    }

    const defaults = {
      responses: {} as Partial<z.infer<typeof bookingFormSchema>["responses"]>,
    };

    const responses = eventType.bookingFields.reduce((responses, field) => {
      return {
        ...responses,
        [field.name]: booking.responses[field.name],
      };
    }, {});
    defaults.responses = {
      ...responses,
      name: defaultUserValues.name || (!loggedInIsOwner && session?.user?.name) || "",
      email: defaultUserValues.email || (!loggedInIsOwner && session?.user?.email) || "",
    };
    return defaults;
  };

  const bookingFormSchema = z
    .object({
      responses: getBookingResponsesSchema({
        bookingFields: getBookingFieldsWithSystemFields(eventType),
      }),
    })
    .passthrough();

  type BookingFormValues = {
    locationType?: EventLocationType["type"];
    responses: z.infer<typeof bookingFormSchema>["responses"];
  };

  const bookingForm = useForm<BookingFormValues>({
    defaultValues: defaultValues(),
    resolver: zodResolver(bookingFormSchema), // Since this isn't set to strict we only validate the fields in the schema
  });

  // Calculate the booking date(s)
  let recurringStrings: string[] = [],
    recurringDates: Date[] = [];
  const parseRecurringDatesFunc = useCallback(
    (date: string | null | Dayjs, recurringEvent: RecurringEvent, recurringCount: number) => {
      return parseRecurringDates(
        {
          startDate: date,
          timeZone: timeZone(),
          recurringEvent: recurringEvent,
          recurringCount: recurringCount,
          withDefaultTimeFormat: withDefaultTimeFormat,
        },
        i18n
      );
    },
    [withDefaultTimeFormat, date, eventType.recurringEvent, recurringEventCount]
  );
  if (eventType.recurringEvent?.freq && recurringEventCount !== null) {
<<<<<<< HEAD
    [recurringStrings, recurringDates] = parseRecurringDates(
      {
        startDate: date,
        timeZone: timeZone(),
        recurringEvent: eventType.recurringEvent,
        recurringCount: parseInt(recurringEventCount.toString()),
      },
      i18n.language
=======
    [recurringStrings, recurringDates] = parseRecurringDatesFunc(
      date,
      eventType.recurringEvent,
      parseInt(recurringEventCount.toString())
>>>>>>> f027f018
    );
  }

  const bookEvent = (bookingValues: BookingFormValues) => {
    telemetry.event(
      top !== window ? telemetryEventTypes.embedBookingConfirmed : telemetryEventTypes.bookingConfirmed,
      { isTeamBooking: document.URL.includes("team/") }
    );
    // "metadata" is a reserved key to allow for connecting external users without relying on the email address.
    // <...url>&metadata[user_id]=123 will be send as a custom input field as the hidden type.

    // @TODO: move to metadata
    const metadata = Object.keys(router.query)
      .filter((key) => key.startsWith("metadata"))
      .reduce(
        (metadata, key) => ({
          ...metadata,
          [key.substring("metadata[".length, key.length - 1)]: router.query[key],
        }),
        {}
      );

    if (recurringDates.length) {
      // Identify set of bookings to one intance of recurring event to support batch changes
      const recurringEventId = uuidv4();
      const recurringBookings = recurringDates.map((recurringDate) => ({
        ...bookingValues,
        start: dayjs(recurringDate).format(),
        end: dayjs(recurringDate).add(duration, "minute").format(),
        eventTypeId: eventType.id,
        eventTypeSlug: eventType.slug,
        recurringEventId,
        // Added to track down the number of actual occurrences selected by the user
        recurringCount: recurringDates.length,
        timeZone: timeZone(),
        language: i18n.language,
        rescheduleUid,
        user: router.query.user,
        metadata,
        hasHashedBookingLink,
        hashedLink,
        ethSignature: gateState.rainbowToken,
      }));
      recurringMutation.mutate(recurringBookings);
    } else {
      mutation.mutate({
        ...bookingValues,
        start: dayjs(date).tz(timeZone()).format(),
        end: dayjs(date).tz(timeZone()).add(duration, "minute").format(),
        eventTypeId: eventType.id,
        eventTypeSlug: eventType.slug,
        timeZone: timeZone(),
        language: i18n.language,
        rescheduleUid,
        bookingUid: (router.query.bookingUid as string) || booking?.uid,
        user: router.query.user,
        metadata,
        hasHashedBookingLink,
        hashedLink,
        ethSignature: gateState.rainbowToken,
        seatReferenceUid: router.query.seatReferenceUid as string,
      });
    }
  };

  const showEventTypeDetails = (isEmbed && !embedUiConfig.hideEventTypeDetails) || !isEmbed;
  const rainbowAppData = getEventTypeAppData(eventType, "rainbow") || {};

  // Define conditional gates here
  const gates = [
    // Rainbow gate is only added if the event has both a `blockchainId` and a `smartContractAddress`
    rainbowAppData && rainbowAppData.blockchainId && rainbowAppData.smartContractAddress
      ? ("rainbow" as Gate)
      : undefined,
  ];

  return (
    <Gates gates={gates} appData={rainbowAppData} dispatch={gateDispatcher}>
      <Head>
        <title>
          {rescheduleUid
            ? t("booking_reschedule_confirmation", {
                eventTypeTitle: eventType.title,
                profileName: profile.name,
              })
            : t("booking_confirmation", {
                eventTypeTitle: eventType.title,
                profileName: profile.name,
              })}{" "}
          | {APP_NAME}
        </title>
        <link rel="icon" href="/favico.ico" />
      </Head>
      <BookingPageTagManager eventType={eventType} />
      <CustomBranding lightVal={profile.brandColor} darkVal={profile.darkBrandColor} />
      <main
        className={classNames(
          shouldAlignCentrally ? "mx-auto" : "",
          isEmbed ? "" : "sm:my-24",
          "my-0 max-w-3xl"
        )}>
        <div
          className={classNames(
            "main",
            isBackgroundTransparent ? "" : "dark:bg-darkgray-100 bg-white dark:border",
            "dark:border-darkgray-300 rounded-md sm:border"
          )}>
          <div className="sm:flex">
            {showEventTypeDetails && (
              <div className="sm:dark:border-darkgray-300 dark:text-darkgray-600 flex flex-col px-6 pt-6 pb-0 text-gray-600 sm:w-1/2 sm:border-r sm:pb-6">
                <BookingDescription isBookingPage profile={profile} eventType={eventType}>
                  <BookingDescriptionPayment eventType={eventType} />
                  {!rescheduleUid && eventType.recurringEvent?.freq && recurringEventCount && (
                    <div className="items-start text-sm font-medium text-gray-600 dark:text-white">
                      <FiRefreshCw className="ml-[2px] inline-block h-4 w-4 ltr:mr-[10px] rtl:ml-[10px]" />
                      <p className="-ml-2 inline-block items-center px-2">
                        {getEveryFreqFor({
                          t,
                          recurringEvent: eventType.recurringEvent,
                          recurringCount: recurringEventCount,
                        })}
                      </p>
                    </div>
                  )}
                  <div className="text-bookinghighlight flex items-start text-sm">
                    <FiCalendar className="ml-[2px] mt-[2px] inline-block h-4 w-4 ltr:mr-[10px] rtl:ml-[10px]" />
                    <div className="text-sm font-medium">
                      {isClientTimezoneAvailable &&
                        (rescheduleUid || !eventType.recurringEvent?.freq) &&
<<<<<<< HEAD
                        `${parseDate(date, i18n.language)}`}
=======
                        `${parseDateFunc(date)}`}
>>>>>>> f027f018
                      {isClientTimezoneAvailable &&
                        !rescheduleUid &&
                        eventType.recurringEvent?.freq &&
                        recurringStrings.slice(0, 5).map((timeFormatted, key) => {
                          return <p key={key}>{timeFormatted}</p>;
                        })}
                      {!rescheduleUid && eventType.recurringEvent?.freq && recurringStrings.length > 5 && (
                        <div className="flex">
                          <Tooltip
                            content={recurringStrings.slice(5).map((timeFormatted, key) => (
                              <p key={key}>{timeFormatted}</p>
                            ))}>
                            <p className="dark:text-darkgray-600 text-sm">
                              + {t("plus_more", { count: recurringStrings.length - 5 })}
                            </p>
                          </Tooltip>
                        </div>
                      )}
                    </div>
                  </div>
                  {booking?.startTime && rescheduleUid && (
                    <div>
                      <p className="mt-8 mb-2 text-sm " data-testid="former_time_p">
                        {t("former_time")}
                      </p>
                      <p className="line-through ">
                        <FiCalendar className="ml-[2px] -mt-1 inline-block h-4 w-4 ltr:mr-[10px] rtl:ml-[10px]" />
                        {isClientTimezoneAvailable &&
                          typeof booking.startTime === "string" &&
<<<<<<< HEAD
                          parseDate(dayjs(booking.startTime), i18n.language)}
=======
                          parseDateFunc(dayjs(booking.startTime))}
>>>>>>> f027f018
                      </p>
                    </div>
                  )}
                  {!!eventType.seatsPerTimeSlot && (
                    <div className="text-bookinghighlight flex items-start text-sm">
                      <FiUser
                        className={`ml-[2px] mt-[2px] inline-block h-4 w-4 ltr:mr-[10px] rtl:ml-[10px] ${
                          booking && booking.attendees.length / eventType.seatsPerTimeSlot >= 0.5
                            ? "text-rose-600"
                            : booking && booking.attendees.length / eventType.seatsPerTimeSlot >= 0.33
                            ? "text-yellow-500"
                            : "text-bookinghighlight"
                        }`}
                      />
                      <p
                        className={`${
                          booking && booking.attendees.length / eventType.seatsPerTimeSlot >= 0.5
                            ? "text-rose-600"
                            : booking && booking.attendees.length / eventType.seatsPerTimeSlot >= 0.33
                            ? "text-yellow-500"
                            : "text-bookinghighlight"
                        } mb-2 font-medium`}>
                        {booking
                          ? eventType.seatsPerTimeSlot - booking.attendees.length
                          : eventType.seatsPerTimeSlot}{" "}
                        / {eventType.seatsPerTimeSlot} {t("seats_available")}
                      </p>
                    </div>
                  )}
                </BookingDescription>
              </div>
            )}
            <div className={classNames("p-6", showEventTypeDetails ? "sm:w-1/2" : "w-full")}>
              <Form form={bookingForm} noValidate handleSubmit={bookEvent}>
                <BookingFields
                  isDynamicGroupBooking={isDynamicGroupBooking}
                  fields={eventType.bookingFields}
                  locations={locations}
                  rescheduleUid={rescheduleUid}
                />

                <div
                  className={classNames(
                    "flex justify-end space-x-2 rtl:space-x-reverse",
                    // HACK: If the last field is guests, we need to move Cancel, Submit buttons up because "Add Guests" being present on the left and the buttons on the right, spacing is not required
                    eventType.bookingFields[eventType.bookingFields.length - 1].name ===
                      SystemField.Enum.guests
                      ? "-mt-4"
                      : ""
                  )}>
                  <Button color="minimal" type="button" onClick={() => router.back()}>
                    {t("cancel")}
                  </Button>
                  <Button
                    type="submit"
                    data-testid={rescheduleUid ? "confirm-reschedule-button" : "confirm-book-button"}
                    loading={mutation.isLoading || recurringMutation.isLoading}>
                    {rescheduleUid ? t("reschedule") : t("confirm")}
                  </Button>
                </div>
              </Form>
              {(mutation.isError || recurringMutation.isError) && (
                <ErrorMessage error={mutation.error || recurringMutation.error} />
              )}
            </div>
          </div>
        </div>
      </main>
    </Gates>
  );
};

export default BookingPage;

function ErrorMessage({ error }: { error: unknown }) {
  const { t } = useLocale();
  const { query: { rescheduleUid } = {} } = useRouter();
  const router = useRouter();

  return (
    <div data-testid="booking-fail" className="mt-2 border-l-4 border-blue-400 bg-blue-50 p-4">
      <div className="flex">
        <div className="flex-shrink-0">
          <FiAlertTriangle className="h-5 w-5 text-blue-400" aria-hidden="true" />
        </div>
        <div className="ltr:ml-3 rtl:mr-3">
          <p className="text-sm text-blue-700">
            {rescheduleUid ? t("reschedule_fail") : t("booking_fail")}{" "}
            {error instanceof HttpError || error instanceof Error ? (
              <>
                {t("can_you_try_again")}{" "}
                <span className="cursor-pointer underline" onClick={() => router.back()}>
                  {t("go_back")}
                </span>
                .
              </> /* t(error.message) */
            ) : (
              "Unknown error"
            )}
          </p>
        </div>
      </div>
    </div>
  );
}<|MERGE_RESOLUTION|>--- conflicted
+++ resolved
@@ -222,7 +222,7 @@
   const [withDefaultTimeFormat, setWithDefaultTimeFormat] = useState(true);
   const parseDateFunc = useCallback(
     (date: string | null | Dayjs) => {
-      return parseDate(date, i18n, withDefaultTimeFormat);
+      return parseDate(date, i18n.language, withDefaultTimeFormat);
     },
     [withDefaultTimeFormat]
   );
@@ -399,27 +399,16 @@
           recurringCount: recurringCount,
           withDefaultTimeFormat: withDefaultTimeFormat,
         },
-        i18n
+        i18n.language
       );
     },
     [withDefaultTimeFormat, date, eventType.recurringEvent, recurringEventCount]
   );
   if (eventType.recurringEvent?.freq && recurringEventCount !== null) {
-<<<<<<< HEAD
-    [recurringStrings, recurringDates] = parseRecurringDates(
-      {
-        startDate: date,
-        timeZone: timeZone(),
-        recurringEvent: eventType.recurringEvent,
-        recurringCount: parseInt(recurringEventCount.toString()),
-      },
-      i18n.language
-=======
     [recurringStrings, recurringDates] = parseRecurringDatesFunc(
       date,
       eventType.recurringEvent,
       parseInt(recurringEventCount.toString())
->>>>>>> f027f018
     );
   }
 
@@ -549,11 +538,7 @@
                     <div className="text-sm font-medium">
                       {isClientTimezoneAvailable &&
                         (rescheduleUid || !eventType.recurringEvent?.freq) &&
-<<<<<<< HEAD
-                        `${parseDate(date, i18n.language)}`}
-=======
                         `${parseDateFunc(date)}`}
->>>>>>> f027f018
                       {isClientTimezoneAvailable &&
                         !rescheduleUid &&
                         eventType.recurringEvent?.freq &&
@@ -583,11 +568,7 @@
                         <FiCalendar className="ml-[2px] -mt-1 inline-block h-4 w-4 ltr:mr-[10px] rtl:ml-[10px]" />
                         {isClientTimezoneAvailable &&
                           typeof booking.startTime === "string" &&
-<<<<<<< HEAD
-                          parseDate(dayjs(booking.startTime), i18n.language)}
-=======
                           parseDateFunc(dayjs(booking.startTime))}
->>>>>>> f027f018
                       </p>
                     </div>
                   )}
