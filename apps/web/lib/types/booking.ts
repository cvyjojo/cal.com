<<<<<<< HEAD
import type { Attendee, Booking } from "@prisma/client";

import type { AppsStatus } from "@calcom/types/Calendar";

export type BookingResponse = Booking & {
  paymentUid?: string;
  attendees: Attendee[];
  appsStatus?: AppsStatus[];
};
=======
export type BookingResponse = Awaited<
  ReturnType<typeof import("@calcom/features/bookings/lib/handleNewBooking").default>
>;
>>>>>>> 22b189cb
<|MERGE_RESOLUTION|>--- conflicted
+++ resolved
@@ -1,15 +1,3 @@
-<<<<<<< HEAD
-import type { Attendee, Booking } from "@prisma/client";
-
-import type { AppsStatus } from "@calcom/types/Calendar";
-
-export type BookingResponse = Booking & {
-  paymentUid?: string;
-  attendees: Attendee[];
-  appsStatus?: AppsStatus[];
-};
-=======
 export type BookingResponse = Awaited<
   ReturnType<typeof import("@calcom/features/bookings/lib/handleNewBooking").default>
->;
->>>>>>> 22b189cb
+>;