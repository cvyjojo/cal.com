--- conflicted
+++ resolved
@@ -30,14 +30,9 @@
     return acc;
   }, {});
   return {
-<<<<<<< HEAD
-    name: rawBooking.attendees[0].name,
-    email: rawBooking.attendees[0].email,
-=======
     // It is possible to have no attendees in a booking when the booking is cancelled.
     name: rawBooking.attendees[0]?.name || "Nameless",
     email: rawBooking.attendees[0]?.email || "",
->>>>>>> 22b189cb
     guests: rawBooking.attendees.slice(1).map((attendee) => {
       return attendee.email;
     }),
@@ -117,15 +112,11 @@
   return {
     ...booking,
     responses: getBookingResponsesPartialSchema({
-<<<<<<< HEAD
-      bookingFields: eventType.bookingFields,
-=======
       eventType: {
         bookingFields: eventType.bookingFields,
       },
       // An existing booking can have data from any number of views, so the schema should consider ALL_VIEWS
       view: "ALL_VIEWS",
->>>>>>> 22b189cb
     }).parse(booking.responses || getResponsesFromOldBooking(booking)),
   };
 };
