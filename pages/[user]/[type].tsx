--- conflicted
+++ resolved
@@ -141,28 +141,7 @@
             )}
           </div>
         </div>
-<<<<<<< HEAD
-        {/* note(peer):
-          you can remove calendso branding here, but we'd also appreciate it, if you don't <3
-        */}
-        <PoweredByCalendso />
-=======
-        {!props.user.hideBranding && (
-          <div className="text-xs text-right pt-1">
-            <Link href="https://calendso.com">
-              <a style={{ color: "#104D86" }} className="opacity-50 hover:opacity-100">
-                powered by{" "}
-                <img
-                  style={{ top: -2 }}
-                  className="w-auto inline h-3 relative"
-                  src="/calendso-logo-word.svg"
-                  alt="Calendso Logo"
-                />
-              </a>
-            </Link>
-          </div>
-        )}
->>>>>>> 3aa1e171
+        {!props.user.hideBranding && <PoweredByCalendso />}
       </main>
     </div>
   );
@@ -193,11 +172,8 @@
       timeZone: true,
       endTime: true,
       weekStart: true,
-<<<<<<< HEAD
       availability: true,
-=======
       hideBranding: true,
->>>>>>> 3aa1e171
     },
   });
 
