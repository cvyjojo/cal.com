--- conflicted
+++ resolved
@@ -90,10 +90,7 @@
           title={needsConfirmation ? t("booking_submitted") : t("booking_confirmed")}
           description={needsConfirmation ? t("booking_submitted") : t("booking_confirmed")}
         />
-<<<<<<< HEAD
-=======
         <CustomBranding val={props.profile.brandColor} />
->>>>>>> dfb1b560
         <main className="max-w-3xl py-24 mx-auto">
           <div className="fixed inset-0 z-50 overflow-y-auto">
             <div className="flex items-end justify-center min-h-screen px-4 pt-4 pb-20 text-center sm:block sm:p-0">
