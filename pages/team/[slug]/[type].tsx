--- conflicted
+++ resolved
@@ -75,35 +75,12 @@
 
   const [eventType] = team.eventTypes;
 
-<<<<<<< HEAD
-  type Availability = typeof eventType["availability"];
-  const getWorkingHours = (availability: Availability) =>
-    availability?.length
-      ? availability.map((schedule) => ({
-          ...schedule,
-          startTime: schedule.startTime.getUTCHours() * 60 + schedule.startTime.getUTCMinutes(),
-          endTime: schedule.endTime.getUTCHours() * 60 + schedule.endTime.getUTCMinutes(),
-        }))
-      : null;
-  const workingHours =
-    getWorkingHours(eventType.availability) ||
-    [
-      {
-        days: [0, 1, 2, 3, 4, 5, 6],
-        startTime: 0,
-        endTime: 1440,
-      },
-    ].filter((availability): boolean => typeof availability["days"] !== "undefined");
-
-  workingHours.sort((a, b) => a.startTime - b.startTime);
-=======
   const workingHours = getWorkingHours(
     {
       timeZone: eventType.timeZone || undefined,
     },
     eventType.availability
   );
->>>>>>> dfb1b560
 
   const eventTypeObject = Object.assign({}, eventType, {
     periodStartDate: eventType.periodStartDate?.toString() ?? null,
