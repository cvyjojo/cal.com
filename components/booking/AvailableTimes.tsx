--- conflicted
+++ resolved
@@ -84,11 +84,7 @@
               <div key={slot.time.format()}>
                 <Link href={bookingUrl}>
                   <a
-<<<<<<< HEAD
-                    className="block font-medium mb-2 bg-white dark:bg-gray-600 text-primary-500 dark:text-neutral-200 border border-brand dark:border-transparent rounded-sm hover:text-white hover:bg-brand dark:hover:border-black py-4 dark:hover:bg-black"
-=======
                     className="block py-4 mb-2 font-medium bg-white border rounded-sm dark:bg-gray-600 text-primary-500 dark:text-neutral-200 border-brand dark:border-transparent hover:text-white hover:bg-brand dark:hover:border-black dark:hover:bg-black"
->>>>>>> dfb1b560
                     data-testid="time">
                     {slot.time.format(timeFormat)}
                   </a>
